--- conflicted
+++ resolved
@@ -69,13 +69,8 @@
 
     <label for="toggle-proxy" class="flex flex-row items-center mt-1 mb-6 cursor-pointer gap-x-4"
       >Proxy configuration
-<<<<<<< HEAD
-      <select
-        class="p-2 outline-none text-sm bg-[var(--pd-invert-content-card-bg)] rounded-sm text-[var(--pd-content-text)] placeholder-[var(--pd-content-text)]"
-=======
       <Dropdown
         class="text-sm max-w-28"
->>>>>>> 2f20afac
         id="toggle-proxy"
         bind:value={proxyState}
         options={[
