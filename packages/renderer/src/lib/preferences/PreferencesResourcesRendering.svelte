<script lang="ts">
import { faCircleInfo, faTerminal } from '@fortawesome/free-solid-svg-icons';
import type { ContainerProviderConnection } from '@podman-desktop/api';
import { DropdownMenu, EmptyScreen, Tooltip } from '@podman-desktop/ui-svelte';
import { Buffer } from 'buffer';
import { filesize } from 'filesize';
import { onDestroy, onMount } from 'svelte';
import { SvelteMap } from 'svelte/reactivity';
import type { Unsubscriber } from 'svelte/store';
import Fa from 'svelte-fa';
import { router } from 'tinro';

import Donut from '/@/lib/donut/Donut.svelte';
import ActionsMenu from '/@/lib/image/ActionsMenu.svelte';
import BooleanEnumDisplay from '/@/lib/ui/BooleanEnumDisplay.svelte';
import { context } from '/@/stores/context';
import { onboardingList } from '/@/stores/onboarding';
import type { IConfigurationPropertyRecordedSchema } from '/@api/configuration/models.js';
import type { Menu } from '/@api/menu.js';
import { MenuContext } from '/@api/menu-context.js';
import type { CheckStatus, ProviderConnectionInfo, ProviderInfo } from '/@api/provider-info';

import { configurationProperties } from '../../stores/configurationProperties';
import { providerInfos } from '../../stores/providers';
import ContributionActions from '../actions/ContributionActions.svelte';
import type { ContextUI } from '../context/context';
import { ContextKeyExpr } from '../context/contextKey';
import { normalizeOnboardingWhenClause } from '../onboarding/onboarding-utils';
import ConnectionErrorInfoButton from '../ui/ConnectionErrorInfoButton.svelte';
import ConnectionStatus from '../ui/ConnectionStatus.svelte';
import EngineIcon from '../ui/EngineIcon.svelte';
import { capitalize } from '../ui/Util';
import { PeerProperties } from './PeerProperties';
import { eventCollect } from './preferences-connection-rendering-task';
import PreferencesConnectionActions from './PreferencesConnectionActions.svelte';
import PreferencesConnectionsEmptyRendering from './PreferencesConnectionsEmptyRendering.svelte';
import PreferencesProviderInstallationModal from './PreferencesProviderInstallationModal.svelte';
import PreferencesResourcesRenderingCopyButton from './PreferencesResourcesRenderingCopyButton.svelte';
import ProviderActionButtons from './ProviderActionButtons.svelte';
import SettingsPage from './SettingsPage.svelte';
import {
  getProviderConnectionName,
  type IConnectionRestart,
  type IConnectionStatus,
  type IProviderConnectionConfigurationPropertyRecorded,
  isDefaultScope,
  isPropertyValidInContext,
} from './Util';

let providers = $state<ProviderInfo[]>([]);
let containerConnectionStatus = new SvelteMap<string, IConnectionStatus>();
let providerInstallationInProgress = new SvelteMap<string, boolean>();
let extensionOnboardingEnablement = new SvelteMap<string, string>();
let displayInstallModal = $state(false);
let providerToBeInstalled = $state<{ provider: ProviderInfo; displayName: string }>();
let doExecuteAfterInstallation: () => void;
let preflightChecks = $state<CheckStatus[]>([]);

let restartingQueue: IConnectionRestart[] = [];
let globalContext = $state<ContextUI>();

let providersUnsubscribe: Unsubscriber;
let configurationPropertiesUnsubscribe: Unsubscriber;
let onboardingsUnsubscribe: Unsubscriber;
let contextsUnsubscribe: Unsubscriber;

let contributionsContainerConnection = $state<Menu[]>([]);

onMount(async () => {
  configurationPropertiesUnsubscribe = configurationProperties.subscribe(value => {
    properties = value;
  });

  providersUnsubscribe = providerInfos.subscribe(providerInfosValue => {
    providers = providerInfosValue;
    const connectionNames: string[] = [];
    providers.forEach(provider => {
      if (
        providerToBeInstalled &&
        doExecuteAfterInstallation &&
        provider.name === providerToBeInstalled.provider.name &&
        (provider.status === 'ready' || provider.status === 'installed')
      ) {
        providerToBeInstalled = undefined;
        doExecuteAfterInstallation();
      }

      provider.containerConnections.forEach(container => {
        const containerConnectionName = getProviderConnectionName(provider, container);
        connectionNames.push(containerConnectionName);
        // update the map only if the container state is different from last time
        if (
          !containerConnectionStatus.has(containerConnectionName) ||
          containerConnectionStatus.get(containerConnectionName)?.status !== container.status
        ) {
          const containerToRestart = getContainerRestarting(provider.internalId, container.name);
          if (containerToRestart) {
            containerConnectionStatus.set(containerConnectionName, {
              inProgress: true,
              action: 'restart',
              status: container.status,
            });
            startConnectionProvider(provider, container, containerToRestart.loggerHandlerKey).catch((err: unknown) =>
              console.error(`Error starting connection provider ${container.name}`, err),
            );
          } else {
            containerConnectionStatus.set(containerConnectionName, {
              inProgress: false,
              action: undefined,
              status: container.status,
            });
          }
        }
      });
      provider.kubernetesConnections.forEach(connection => {
        const containerConnectionName = getProviderConnectionName(provider, connection);
        connectionNames.push(containerConnectionName);
        // update the map only if the container state is different from last time
        if (
          !containerConnectionStatus.has(containerConnectionName) ||
          containerConnectionStatus.get(containerConnectionName)?.status !== connection.status
        ) {
          const containerToRestart = getContainerRestarting(provider.internalId, connection.name);
          if (containerToRestart) {
            containerConnectionStatus.set(containerConnectionName, {
              inProgress: true,
              action: 'restart',
              status: connection.status,
            });
            startConnectionProvider(provider, connection, containerToRestart.loggerHandlerKey).catch((err: unknown) =>
              console.error(`Error starting connection provider ${connection.name}`, err),
            );
          } else {
            containerConnectionStatus.set(containerConnectionName, {
              inProgress: false,
              action: undefined,
              status: connection.status,
            });
          }
        }
      });
      provider.vmConnections.forEach(connection => {
        const vmConnectionName = getProviderConnectionName(provider, connection);
        connectionNames.push(vmConnectionName);
        // update the map only if the container state is different from last time
        if (
          !containerConnectionStatus.has(vmConnectionName) ||
          containerConnectionStatus.get(vmConnectionName)?.status !== connection.status
        ) {
          const containerToRestart = getContainerRestarting(provider.internalId, connection.name);
          if (containerToRestart) {
            containerConnectionStatus.set(vmConnectionName, {
              inProgress: true,
              action: 'restart',
              status: connection.status,
            });
            startConnectionProvider(provider, connection, containerToRestart.loggerHandlerKey).catch((err: unknown) =>
              console.error(`Error starting connection provider ${connection.name}`, err),
            );
          } else {
            containerConnectionStatus.set(vmConnectionName, {
              inProgress: false,
              action: undefined,
              status: connection.status,
            });
          }
        }
      });
    });
    // if a machine has been deleted we need to clean its old stored status
    containerConnectionStatus.forEach((v, k) => {
      if (!connectionNames.find(name => name === k)) {
        containerConnectionStatus.delete(k);
      }
    });
  });

  onboardingsUnsubscribe = onboardingList.subscribe(onboardingItems => {
    extensionOnboardingEnablement = new SvelteMap<string, string>();
    onboardingItems.forEach(o => {
      // maybe the boolean value should represent if the onboarding has been completed, to show the setup button or not
      // now true by default
      extensionOnboardingEnablement.set(o.extension, o.enablement);
    });
    extensionOnboardingEnablement = extensionOnboardingEnablement;
  });

  contextsUnsubscribe = context.subscribe(value => {
    globalContext = value;
  });

  contributionsContainerConnection = await window.getContributedMenus(MenuContext.DASHBOARD_CONTAINER_CONNECTION);
});

function getContainerRestarting(provider: string, container: string): IConnectionRestart {
  const containerToRestart = restartingQueue.filter(c => c.provider === provider && c.container === container)[0];
  if (containerToRestart) {
    restartingQueue = restartingQueue.filter(c => c.provider !== provider && c.container !== container);
  }
  return containerToRestart;
}

onDestroy(() => {
  if (providersUnsubscribe) {
    providersUnsubscribe();
  }
  if (configurationPropertiesUnsubscribe) {
    configurationPropertiesUnsubscribe();
  }
  if (onboardingsUnsubscribe) {
    onboardingsUnsubscribe();
  }
  if (contextsUnsubscribe) {
    contextsUnsubscribe();
  }
});

function updateContainerStatus(
  provider: ProviderInfo,
  containerConnectionInfo: ProviderConnectionInfo,
  action?: string,
  error?: string,
  inProgress?: boolean,
): void {
  const containerConnectionName = getProviderConnectionName(provider, containerConnectionInfo);
  if (error) {
    const currentStatus = containerConnectionStatus.get(containerConnectionName);
    if (currentStatus) {
      containerConnectionStatus.set(containerConnectionName, {
        ...currentStatus,
        inProgress: false,
        error,
      });
    }
  } else if (action) {
    containerConnectionStatus.set(containerConnectionName, {
      inProgress: inProgress ?? true,
      action: action,
      status: containerConnectionInfo.status,
    });
  }
}

function addConnectionToRestartingQueue(connection: IConnectionRestart): void {
  restartingQueue.push(connection);
}

async function startConnectionProvider(
  provider: ProviderInfo,
  containerConnectionInfo: ProviderConnectionInfo,
  loggerHandlerKey: symbol,
): Promise<void> {
  await window.startProviderConnectionLifecycle(
    provider.internalId,
    $state.snapshot(containerConnectionInfo),
    loggerHandlerKey,
    eventCollect,
  );
}

async function doCreateNew(provider: ProviderInfo, displayName: string): Promise<void> {
  displayInstallModal = false;
  if (provider.status === 'not-installed') {
    providerInstallationInProgress.set(provider.name, true);
    providerToBeInstalled = { provider, displayName };
    doExecuteAfterInstallation = (): void => router.goto(`/preferences/provider/${provider.internalId}`);
    await performInstallation(provider);
  } else {
    await window.telemetryTrack('createNewProviderConnectionPageRequested', {
      providerId: provider.id,
      name: provider.name,
    });
    router.goto(`/preferences/provider/${provider.internalId}`);
  }
}

function isProviderCreationDisabled(provider: ProviderInfo): boolean {
  if (provider.kubernetesProviderConnectionCreation) {
    return provider.status !== 'ready';
  }
  return false;
}

function getProviderCreationDisabledReason(provider: ProviderInfo): string | undefined {
  if (provider.kubernetesProviderConnectionCreation && provider.status !== 'ready') {
    return provider.warnings?.[0]?.details ?? 'Provider not ready';
  }
  return 'Provider unavailable';
}

async function performInstallation(provider: ProviderInfo): Promise<void> {
  const checksStatus: CheckStatus[] = [];
  let checkSuccess = false;
  let currentCheck: CheckStatus;
  try {
    checkSuccess = await window.runInstallPreflightChecks(provider.internalId, {
      endCheck: status => {
        if (currentCheck) {
          currentCheck = status;
        } else {
          return;
        }
        if (currentCheck.successful === false) {
          checksStatus.push(currentCheck);
          preflightChecks = checksStatus;
        }
      },
      startCheck: status => {
        currentCheck = status;
        if (currentCheck.successful === false) {
          preflightChecks = [...checksStatus, currentCheck];
        }
      },
    });
  } catch (err) {
    console.error(err);
  }
  if (checkSuccess) {
    await window.installProvider(provider.internalId);
    // reset checks
    preflightChecks = [];
  } else {
    displayInstallModal = true;
  }
  providerInstallationInProgress.set(provider.name, false);
}

function hideInstallModal(): void {
  displayInstallModal = false;
}

function isOnboardingEnabled(provider: ProviderInfo, globalContext: ContextUI): boolean {
  let whenEnablement = extensionOnboardingEnablement.get(provider.extensionId);
  if (!whenEnablement) {
    return false;
  }
  whenEnablement = normalizeOnboardingWhenClause(whenEnablement, provider.extensionId);
  const whenDeserialized = ContextKeyExpr.deserialize(whenEnablement);
  const isEnabled = whenDeserialized?.evaluate(globalContext);
  return !!isEnabled;
}

function hasAnyConfiguration(provider: ProviderInfo): boolean {
  return (
    properties
      .filter(
        property =>
          property.parentId.startsWith(`preferences.${provider.extensionId}`) &&
          isDefaultScope(property.scope) &&
          !property.hidden,
      )
      .filter(property => globalContext && isPropertyValidInContext(property.when, globalContext)).length > 0
  );
}

function handleUpdatePreflightChecks(checks: CheckStatus[]): CheckStatus[] {
  preflightChecks = checks;
  return checks;
}

interface Props {
  properties?: IConfigurationPropertyRecordedSchema[];
  focus: string | undefined;
}

function getRootfulDisplayInfo(
  provider: ProviderInfo,
  container: ProviderConnectionInfo,
): IProviderConnectionConfigurationPropertyRecorded | undefined {
  if (!providerContainerConfiguration.has(provider.internalId)) {
    return undefined;
  }

  const providerConfiguration = providerContainerConfiguration.get(provider.internalId) ?? [];
  const rootfulSetting = providerConfiguration.find(
    conf => conf.connection === container.name && conf.id === 'podman.machine.rootful',
  );

  return rootfulSetting;
}

let { properties = [], focus }: Props = $props();
let providerElementMap = $state<Record<string, HTMLElement>>({});

function handleError(errorMessage: string): void {
  console.error(errorMessage);
}

let configurationKeys: IConfigurationPropertyRecordedSchema[] = $derived(
  properties
    .filter(property => property.scope === 'ContainerConnection')
    .sort((a, b) => (a?.id ?? '').localeCompare(b?.id ?? '')),
);

let tmpProviderContainerConfiguration = $state<IProviderConnectionConfigurationPropertyRecorded[]>([]);
function updateTmpProviderContainerConfiguration(value: IProviderConnectionConfigurationPropertyRecorded[]): void {
  tmpProviderContainerConfiguration = value;
}

$effect(() => {
  Promise.all(
    providers.map(async provider => {
      const providerContainer = await Promise.all(
        provider.containerConnections.map(async container => {
          return await Promise.all(
            configurationKeys.map(async configurationKey => {
              return {
                ...configurationKey,
                value: configurationKey.id
                  ? await window.getConfigurationValue(
                      configurationKey.id,
                      $state.snapshot(container) as unknown as ContainerProviderConnection,
                    )
                  : undefined,
                connection: container.name,
                providerId: provider.internalId,
              };
            }),
          );
        }),
      );
      return providerContainer.flat();
    }),
  )
    .then(value => updateTmpProviderContainerConfiguration(value.flat()))
    .catch((err: unknown) => console.error('Error collecting providers', err));
});
let providerContainerConfiguration = $derived(
  tmpProviderContainerConfiguration
    .filter(configurationKey => configurationKey.value !== undefined)
    .reduce((map, value) => {
      const innerProviderContainerConfigurations = map.get(value.providerId) ?? [];
      innerProviderContainerConfigurations.push(value);
      map.set(value.providerId, innerProviderContainerConfigurations);
      return map;
    }, new Map<string, IProviderConnectionConfigurationPropertyRecorded[]>()),
);
$effect(() => {
  if (focus && providerElementMap[focus]) {
    providerElementMap[focus].scrollIntoView({ behavior: 'auto', block: 'start' });
  }
});
</script>

<SettingsPage title="Resources">
  {#snippet subtitle()}
    <span  class:hidden={providers.length === 0}>
      Additional provider information is available under <a
        href="/extensions"
        class="text-[var(--pd-content-text)] underline underline-offset-2">Extensions</a>
    </span>
  {/snippet}
  <div class="h-full" role="region" aria-label="Featured Provider Resources">
    <EmptyScreen
      aria-label="no-resource-panel"
      icon={EngineIcon}
      title="No resources found"
      message="Start an extension that manages containers or Kubernetes engines"
      hidden={providers.length > 0} />

    {#each providers as provider (provider.id)}
      <div
        id={provider.id}
        bind:this={providerElementMap[provider.id]}
        class="bg-[var(--pd-invert-content-card-bg)] mb-5 rounded-md p-3 divide-x divide-[var(--pd-content-divider)] flex"
        role="region"
        aria-label={provider.id}>
        <div role="region" aria-label="Provider Setup">
          <!-- left col - provider icon/name + "create new" button -->
          <div class="min-w-[170px] max-w-[200px]">
            <div class="flex">
              {#if provider.images.icon}
                {#if typeof provider.images.icon === 'string'}
                  <img src={provider.images.icon} alt={provider.name} class="max-w-[40px] h-full" />
                  <!-- TODO check theme used for image, now use dark by default -->
                {:else}
                  <img src={provider.images.icon.dark} alt={provider.name} class="max-w-[40px]" />
                {/if}
              {/if}
              <span class="my-auto font-semibold text-[var(--pd-invert-content-card-header-text)] ml-3 break-words"
                >{provider.name}</span>
            </div>
<<<<<<< HEAD
            <div class="text-center mt-10">
              <!-- Some providers have a status of 'unknown' so that they do not appear in the dashboard, this allows onboarding to still show. -->
              {#if globalContext && isOnboardingEnabled(provider, globalContext) && (provider.status === 'not-installed' || provider.status === 'unknown')}
                <Button
                  aria-label="Setup {provider.name}"
                  title="Setup {provider.name}"
                  onclick={(): void => router.goto(`/preferences/onboarding/${provider.extensionId}`)}>
                  Setup ...
                </Button>
              {:else}
                <div class="flex flex-row justify-around flex-wrap gap-2">
                  {#if provider.containerProviderConnectionCreation || provider.kubernetesProviderConnectionCreation || provider.vmProviderConnectionCreation}
                    {@const providerDisplayName =
                      (provider.containerProviderConnectionCreation
                        ? (provider.containerProviderConnectionCreationDisplayName ?? undefined)
                        : provider.kubernetesProviderConnectionCreation
                          ? provider.kubernetesProviderConnectionCreationDisplayName
                          : provider.vmProviderConnectionCreation
                            ? provider.vmProviderConnectionCreationDisplayName
                            : undefined) ?? provider.name}
                    {@const buttonTitle =
                      (provider.containerProviderConnectionCreation
                        ? (provider.containerProviderConnectionCreationButtonTitle ?? undefined)
                        : provider.kubernetesProviderConnectionCreation
                          ? provider.kubernetesProviderConnectionCreationButtonTitle
                          : provider.vmProviderConnectionCreation
                            ? provider.vmProviderConnectionCreationButtonTitle
                            : undefined) ?? 'Create new'}
                    {@const isDisabled = isProviderCreationDisabled(provider)}
                    {@const disabledReason = getProviderCreationDisabledReason(provider)}
                    <!-- create new provider button -->
                    <Tooltip bottom tip={isDisabled && disabledReason ? disabledReason : `Create new ${providerDisplayName}`}>
                      <Button
                        aria-label="Create new {providerDisplayName}"
                        disabled={isDisabled}
                        inProgress={providerInstallationInProgress.get(provider.name)}
                        onclick={(): Promise<void> => doCreateNew(provider, providerDisplayName)}>
                        {buttonTitle} ...
                      </Button>
                    </Tooltip>
                  {/if}
                  {#if globalContext && (isOnboardingEnabled(provider, globalContext) || hasAnyConfiguration(provider))}
                    <Button
                      aria-label="Setup {provider.name}"
                      title="Setup {provider.name}"
                      onclick={(): void => {
                        if (globalContext && isOnboardingEnabled(provider, globalContext)) {
                          router.goto(`/preferences/onboarding/${provider.extensionId}`);
                        } else {
                          router.goto(`/preferences/default/preferences.${provider.extensionId}`);
                        }
                      }}>
                      <Fa size="0.9x" icon={faGear} />
                    </Button>
                  {/if}
                  {#if provider.updateInfo?.version && provider.version !== provider.updateInfo?.version}
                    <ProviderUpdateButton onPreflightChecks={(checks): CheckStatus[] => (preflightChecks = checks)} provider={provider} />
                  {/if}
                </div>
              {/if}
            </div>
=======
            <ProviderActionButtons
              provider={provider}
              globalContext={globalContext}
              providerInstallationInProgress={providerInstallationInProgress.get(provider.name) ?? false}
              onCreateNew={doCreateNew}
              onUpdatePreflightChecks={handleUpdatePreflightChecks}
              isOnboardingEnabled={isOnboardingEnabled}
              hasAnyConfiguration={hasAnyConfiguration} />
>>>>>>> 3e849d6f
          </div>
        </div>
        <!-- providers columns -->
        <div
          class="grow flex flex-wrap divide-[var(--pd-content-divider)] ml-2 text-[var(--pd-invert-content-card-text)]"
          role="region"
          aria-label="Provider Connections">
          <PreferencesConnectionsEmptyRendering
            message={provider.emptyConnectionMarkdownDescription}
            hidden={provider.containerConnections.length > 0 || provider.kubernetesConnections.length > 0 || provider.vmConnections.length > 0} />
          {#each provider.containerConnections as container, index (index)}
            {@const peerProperties = new PeerProperties()}
            {@const rootfulInfo = getRootfulDisplayInfo(provider, container)}
            <div class="px-5 py-2 w-[240px]" role="region" aria-label={container.name}>
              <div class="float-right">
                <Tooltip bottom tip="{provider.name} details">
                  <button
                    aria-label="{provider.name} details"
                    type="button"
                    onclick={(): void =>
                      router.goto(
                        `/preferences/container-connection/view/${provider.internalId}/${Buffer.from(
                          container.name,
                        ).toString('base64')}/${Buffer.from(container.endpoint.socketPath).toString('base64')}/summary`,
                      )}>
                    <Fa icon={faCircleInfo} />
                  </button>
                </Tooltip>
              </div>
              <div class="{container.status !== 'started' ? 'text-[var(--pd-content-sub-header)]' : ''} font-semibold">
                {container.displayName}
                {#if rootfulInfo}
                  <span class="ml-2 text-sm text-[var(--pd-content-sub-header)]">
                    (<BooleanEnumDisplay
                      value={rootfulInfo.value}
                      options={rootfulInfo.enum ?? []}
                      ariaLabel="{rootfulInfo.description}: {rootfulInfo.value}" />)
                  </span>
                {/if}
              </div>
              <div class="flex" aria-label="Connection Status">
                <ConnectionStatus status={container.status} />
                {#if containerConnectionStatus.has(getProviderConnectionName(provider, container))}
                  {@const status = containerConnectionStatus.get(getProviderConnectionName(provider, container))}
                  <ConnectionErrorInfoButton status={status} />
                {/if}
              </div>
              <div class="mt-2 text-[var(--pd-content-text)] text-xs" aria-label="{container.name} type">
                {#if container.type === 'docker'}Docker{:else if container.type === 'podman'}Podman{/if} endpoint
              </div>
              <PreferencesResourcesRenderingCopyButton
                class={container.status !== 'started' ? 'text-[var(--pd-content-sub-header)]' : ''}
                path={container.endpoint.socketPath} />
              {#if providerContainerConfiguration.has(provider.internalId)}
                {@const providerConfiguration = providerContainerConfiguration.get(provider.internalId) ?? []}
                <div
                  class="flex mt-3 {container.status !== 'started' ? 'text-[var(--pd-content-sub-header)]' : ''}"
                  role="group"
                  aria-label="Provider Configuration">
                  {#each providerConfiguration.filter(conf => conf.connection === container.name) as connectionSetting (connectionSetting.id)}
                    {#if connectionSetting.format === 'cpu' || connectionSetting.format === 'cpuUsage'}
                      {#if !peerProperties.isPeerProperty(connectionSetting.id)}
                        {@const peerValue = peerProperties.getPeerProperty(
                          connectionSetting.id,
                          providerConfiguration.filter(conf => conf.connection === container.name),
                        )}
                        <div class="mr-4">
                          <Donut
                            title={connectionSetting.description}
                            value={connectionSetting.value}
                            percent={peerValue} />
                        </div>
                      {/if}
                    {:else if connectionSetting.format === 'memory' || connectionSetting.format === 'memoryUsage' || connectionSetting.format === 'diskSize' || connectionSetting.format === 'diskSizeUsage'}
                      {#if !peerProperties.isPeerProperty(connectionSetting.id)}
                        {@const peerValue = peerProperties.getPeerProperty(
                          connectionSetting.id,
                          providerConfiguration.filter(conf => conf.connection === container.name),
                        )}
                        <div class="mr-4">
                          <Donut
                            title={connectionSetting.description}
                            value={filesize(connectionSetting.value)}
                            percent={peerValue} />
                        </div>
                      {/if}
                    {:else if !connectionSetting.hidden}
                      {connectionSetting.description}: {connectionSetting.value}
                    {/if}
                  {/each}
                </div>
              {/if}
              <PreferencesConnectionActions
                provider={provider}
                connection={container}
                connectionStatus={containerConnectionStatus.get(getProviderConnectionName(provider, container))}
                updateConnectionStatus={updateContainerStatus}
                addConnectionToRestartingQueue={addConnectionToRestartingQueue}>
                {#snippet advanced_actions()}
                  <span  class:hidden={providers.length === 0}>
                    <Tooltip bottom tip="More Options">
                      <ActionsMenu
                        dropdownMenu={true}
                        onBeforeToggle={(): void => {
                          globalContext?.setValue('selectedProviderConnectionType', container.type);
                          globalContext?.setValue('selectedProviderConnectionStatus', container.status);
                      }}>
                        <DropdownMenu.Item title="Open Terminal" icon={faTerminal} onClick={(): void => {router.goto(
                          `/preferences/container-connection/view/${provider.internalId}/${Buffer.from(
                            container.name,
                          ).toString('base64')}/${Buffer.from(container.endpoint.socketPath).toString('base64')}/terminal`);}}/>
                        <ContributionActions
                          args={[container]}
                          contextPrefix="providerConnectionItem"
                          dropdownMenu={true}
                          contributions={contributionsContainerConnection}
                          detailed={false}
                          onError={handleError} />
                      </ActionsMenu>
                    </Tooltip>
                  </span>
                {/snippet}
              </PreferencesConnectionActions>
              <div class="mt-1.5 text-[var(--pd-content-sub-header)] text-[9px] flex justify-between">
                <div aria-label="Connection Version">
                  {provider.name}
                  {provider.version ? `v${provider.version}` : ''}
                </div>
                <div aria-label="Connection Type">{container.vmType ? capitalize(container.vmType.name) : ''}</div>
              </div>
            </div>
          {/each}
          {#each provider.kubernetesConnections as kubeConnection, index (index)}
            <div class="px-5 py-2 w-[240px]" role="region" aria-label={kubeConnection.name}>
              <div class="float-right">
                <Tooltip bottom tip="{provider.name} details">
                  <button
                    aria-label="{provider.name} details"
                    type="button"
                    onclick={(): void =>
                      router.goto(
                        `/preferences/kubernetes-connection/${provider.internalId}/${Buffer.from(
                          kubeConnection.endpoint.apiURL,
                        ).toString('base64')}/summary`,
                      )}>
                    <Fa icon={faCircleInfo} />
                  </button>
                </Tooltip>
              </div>
              <div class="font-semibold">
                {kubeConnection.name}
              </div>
              <div class="flex mt-1" aria-label="Connection Status">
                <ConnectionStatus status={kubeConnection.status} />
              </div>
              <div class="mt-2">
                <div class="text-[var(--pd-content-text)] text-xs">Kubernetes endpoint</div>
                <div class="mt-1">
                  <span class="my-auto text-xs" class:text-[var(--pd-content-sub-header)]={kubeConnection.status !== 'started'}
                    >{kubeConnection.endpoint.apiURL}</span>
                </div>
              </div>
              <PreferencesConnectionActions
                provider={provider}
                connection={kubeConnection}
                connectionStatus={containerConnectionStatus.get(getProviderConnectionName(provider, kubeConnection))}
                updateConnectionStatus={updateContainerStatus}
                addConnectionToRestartingQueue={addConnectionToRestartingQueue} />
            </div>
          {/each}
          {#each provider.vmConnections as vmConnection, index (index)}
          <div class="px-5 py-2 w-[240px]" role="region" aria-label={vmConnection.name}>
            <div class="float-right">
              <Tooltip bottom tip="{provider.name} details">
                <button
                  aria-label="{provider.name} details"
                  type="button"
                  onclick={(): void =>
                    router.goto(
                      `/preferences/vm-connection/${provider.internalId}/${vmConnection.name}/terminal`,
                    )}>
                  <Fa icon={faCircleInfo} />
                </button>
              </Tooltip>
            </div>
            <div class="font-semibold">
              {vmConnection.name}
            </div>
            <div class="flex mt-1" aria-label="Connection Status">
              <ConnectionStatus status={vmConnection.status} />
              {#if containerConnectionStatus.has(getProviderConnectionName(provider, vmConnection))}
                {@const status = containerConnectionStatus.get(getProviderConnectionName(provider, vmConnection))}
                <ConnectionErrorInfoButton status={status} />
              {/if}
            </div>
            <PreferencesConnectionActions
              provider={provider}
              connection={vmConnection}
              connectionStatus={containerConnectionStatus.get(getProviderConnectionName(provider, vmConnection))}
              updateConnectionStatus={updateContainerStatus}
              addConnectionToRestartingQueue={addConnectionToRestartingQueue}>
              {#snippet advanced_actions()}
                <span  class:hidden={providers.length === 0}>
                  <Tooltip bottom tip="More Options">
                    <ActionsMenu dropdownMenu={true}>
                      <DropdownMenu.Item title="Open Terminal" icon={faTerminal} onClick={(): void => router.goto(
                        `/preferences/vm-connection/${provider.internalId}/${vmConnection.name}/terminal`,
                      )}/>
                    </ActionsMenu>
                  </Tooltip>
                </span>
              {/snippet}
            </PreferencesConnectionActions>
          </div>
        {/each}
        </div>
      </div>
    {/each}
  </div>
  {#if displayInstallModal && providerToBeInstalled}
    <PreferencesProviderInstallationModal
      providerToBeInstalled={providerToBeInstalled}
      preflightChecks={preflightChecks}
      closeCallback={hideInstallModal}
      doCreateNew={doCreateNew} />
  {/if}
</SettingsPage><|MERGE_RESOLUTION|>--- conflicted
+++ resolved
@@ -274,20 +274,6 @@
   }
 }
 
-function isProviderCreationDisabled(provider: ProviderInfo): boolean {
-  if (provider.kubernetesProviderConnectionCreation) {
-    return provider.status !== 'ready';
-  }
-  return false;
-}
-
-function getProviderCreationDisabledReason(provider: ProviderInfo): string | undefined {
-  if (provider.kubernetesProviderConnectionCreation && provider.status !== 'ready') {
-    return provider.warnings?.[0]?.details ?? 'Provider not ready';
-  }
-  return 'Provider unavailable';
-}
-
 async function performInstallation(provider: ProviderInfo): Promise<void> {
   const checksStatus: CheckStatus[] = [];
   let checkSuccess = false;
@@ -480,69 +466,6 @@
               <span class="my-auto font-semibold text-[var(--pd-invert-content-card-header-text)] ml-3 break-words"
                 >{provider.name}</span>
             </div>
-<<<<<<< HEAD
-            <div class="text-center mt-10">
-              <!-- Some providers have a status of 'unknown' so that they do not appear in the dashboard, this allows onboarding to still show. -->
-              {#if globalContext && isOnboardingEnabled(provider, globalContext) && (provider.status === 'not-installed' || provider.status === 'unknown')}
-                <Button
-                  aria-label="Setup {provider.name}"
-                  title="Setup {provider.name}"
-                  onclick={(): void => router.goto(`/preferences/onboarding/${provider.extensionId}`)}>
-                  Setup ...
-                </Button>
-              {:else}
-                <div class="flex flex-row justify-around flex-wrap gap-2">
-                  {#if provider.containerProviderConnectionCreation || provider.kubernetesProviderConnectionCreation || provider.vmProviderConnectionCreation}
-                    {@const providerDisplayName =
-                      (provider.containerProviderConnectionCreation
-                        ? (provider.containerProviderConnectionCreationDisplayName ?? undefined)
-                        : provider.kubernetesProviderConnectionCreation
-                          ? provider.kubernetesProviderConnectionCreationDisplayName
-                          : provider.vmProviderConnectionCreation
-                            ? provider.vmProviderConnectionCreationDisplayName
-                            : undefined) ?? provider.name}
-                    {@const buttonTitle =
-                      (provider.containerProviderConnectionCreation
-                        ? (provider.containerProviderConnectionCreationButtonTitle ?? undefined)
-                        : provider.kubernetesProviderConnectionCreation
-                          ? provider.kubernetesProviderConnectionCreationButtonTitle
-                          : provider.vmProviderConnectionCreation
-                            ? provider.vmProviderConnectionCreationButtonTitle
-                            : undefined) ?? 'Create new'}
-                    {@const isDisabled = isProviderCreationDisabled(provider)}
-                    {@const disabledReason = getProviderCreationDisabledReason(provider)}
-                    <!-- create new provider button -->
-                    <Tooltip bottom tip={isDisabled && disabledReason ? disabledReason : `Create new ${providerDisplayName}`}>
-                      <Button
-                        aria-label="Create new {providerDisplayName}"
-                        disabled={isDisabled}
-                        inProgress={providerInstallationInProgress.get(provider.name)}
-                        onclick={(): Promise<void> => doCreateNew(provider, providerDisplayName)}>
-                        {buttonTitle} ...
-                      </Button>
-                    </Tooltip>
-                  {/if}
-                  {#if globalContext && (isOnboardingEnabled(provider, globalContext) || hasAnyConfiguration(provider))}
-                    <Button
-                      aria-label="Setup {provider.name}"
-                      title="Setup {provider.name}"
-                      onclick={(): void => {
-                        if (globalContext && isOnboardingEnabled(provider, globalContext)) {
-                          router.goto(`/preferences/onboarding/${provider.extensionId}`);
-                        } else {
-                          router.goto(`/preferences/default/preferences.${provider.extensionId}`);
-                        }
-                      }}>
-                      <Fa size="0.9x" icon={faGear} />
-                    </Button>
-                  {/if}
-                  {#if provider.updateInfo?.version && provider.version !== provider.updateInfo?.version}
-                    <ProviderUpdateButton onPreflightChecks={(checks): CheckStatus[] => (preflightChecks = checks)} provider={provider} />
-                  {/if}
-                </div>
-              {/if}
-            </div>
-=======
             <ProviderActionButtons
               provider={provider}
               globalContext={globalContext}
@@ -551,7 +474,6 @@
               onUpdatePreflightChecks={handleUpdatePreflightChecks}
               isOnboardingEnabled={isOnboardingEnabled}
               hasAnyConfiguration={hasAnyConfiguration} />
->>>>>>> 3e849d6f
           </div>
         </div>
         <!-- providers columns -->
