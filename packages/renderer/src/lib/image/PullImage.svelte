<script lang="ts">
import { faArrowCircleDown, faCog, faTriangleExclamation } from '@fortawesome/free-solid-svg-icons';
import { Button, Checkbox, Dropdown, ErrorMessage, Tooltip } from '@podman-desktop/ui-svelte';
import type { Terminal } from '@xterm/xterm';
import { onMount, tick } from 'svelte';
import Fa from 'svelte-fa';
import { router } from 'tinro';

import type { ImageSearchOptions } from '/@api/image-registry';
import type { ProviderContainerConnectionInfo } from '/@api/provider-info';
import type { PullEvent } from '/@api/pull-event';

import { providerInfos } from '../../stores/providers';
import EngineFormPage from '../ui/EngineFormPage.svelte';
import TerminalWindow from '../ui/TerminalWindow.svelte';
import Typeahead from '../ui/Typeahead.svelte';
import WarningMessage from '../ui/WarningMessage.svelte';
import RecommendedRegistry from './RecommendedRegistry.svelte';

const DOCKER_PREFIX = 'docker.io';
const DOCKER_PREFIX_WITH_SLASH = DOCKER_PREFIX + '/';

let logsPull: Terminal;
let pullError = '';
let pullInProgress = false;
let pullFinished = false;
let shortnameImages: string[] = [];
let podmanFQN = '';
let usePodmanFQN = false;

export let imageToPull: string | undefined = undefined;

$: providerConnections = $providerInfos
  .map(provider => provider.containerConnections)
  .flat()
  .filter(providerContainerConnection => providerContainerConnection.status === 'started');

let selectedProviderConnection: ProviderContainerConnectionInfo | undefined;

const lineNumberPerId = new Map<string, number>();
let lineIndex = 0;

async function resolveShortname(): Promise<void> {
  if (!selectedProviderConnection || selectedProviderConnection.type !== 'podman') {
    return;
  }
  if (imageToPull && !imageToPull.includes('/')) {
    shortnameImages = (await window.resolveShortnameImage(selectedProviderConnection, imageToPull)) ?? [];
    // not a shortname
  } else {
    podmanFQN = '';
    shortnameImages = [];
    usePodmanFQN = false;
  }
  // checks if there is no FQN that is from dokcer hub
  if (!shortnameImages.find(name => name.includes('docker.io'))) {
    podmanFQN = shortnameImages[0];
  } else {
    podmanFQN = '';
    shortnameImages = [];
    usePodmanFQN = false;
  }
}

function callback(event: PullEvent) {
  let lineIndexToWrite;
  if (event.status && event.id) {
    const lineNumber = lineNumberPerId.get(event.id);
    if (lineNumber) {
      lineIndexToWrite = lineNumber;
    } else {
      lineIndex++;
      lineIndexToWrite = lineIndex;
      lineNumberPerId.set(event.id, lineIndex);
    }
  }
  // no index, append
  if (!lineIndexToWrite) {
    lineIndex++;
    lineIndexToWrite = lineIndex;
  }

  if (event.status) {
    // move cursor to the home
    logsPull.write(`\u001b[${lineIndexToWrite};0H`);
    // erase the line
    logsPull.write('\u001B[2K');
    // do we have id ?
    if (event.id) {
      logsPull.write(`${event.id}: `);
    }
    logsPull.write(event.status);
    // do we have progress ?
    if (event.progress && event.progress !== '') {
      logsPull.write(event.progress);
    } else if (event?.progressDetail?.current && event?.progressDetail?.total) {
      logsPull.write(` ${Math.round((event.progressDetail.current / event.progressDetail.total) * 100)}%`);
    }
    // write end of line
    logsPull.write('\n\r');
  } else if (event.error) {
    logsPull.write(event.error.replaceAll('\n', '\n\r') + '\n\r');
  }
}

async function pullImage() {
  if (!selectedProviderConnection) {
    pullError = 'No current provider connection';
    return;
  }

  if (!imageToPull) {
    pullError = 'No image to pull';
    return;
  }

  lineNumberPerId.clear();
  lineIndex = 0;
  await tick();
  logsPull?.reset();

  // reset error
  pullError = '';

  pullInProgress = true;
  try {
    if (podmanFQN) {
      usePodmanFQN
        ? await window.pullImage(selectedProviderConnection, podmanFQN.trim(), callback)
        : await window.pullImage(selectedProviderConnection, `docker.io/${imageToPull.trim()}`, callback);
    } else {
      await window.pullImage(selectedProviderConnection, imageToPull.trim(), callback);
    }
    pullInProgress = false;
    pullFinished = true;
  } catch (error: any) {
    const errorMessage = error.message ? error.message : error;
    pullError = `Error while pulling image from ${selectedProviderConnection.name}: ${errorMessage}`;
    pullInProgress = false;
  }
}

async function pullImageFinished() {
  router.goto('/images');
}

async function gotoManageRegistries() {
  router.goto('/preferences/registries');
}

onMount(() => {
  if (!selectedProviderConnection) {
    selectedProviderConnection = providerConnections.length > 0 ? providerConnections[0] : undefined;
  }
});

let imageNameInvalid: string | undefined = undefined;
let imageNameIsInvalid = imageToPull === undefined || imageToPull.trim() === '';
function validateImageName(image: string): void {
  if (imageToPull && (image === undefined || image.trim() === '')) {
    imageNameIsInvalid = true;
    imageNameInvalid = 'Please enter a value';
  } else {
    imageNameIsInvalid = false;
    imageNameInvalid = undefined;
  }
  imageToPull = image;
}

// allTags is defined if last search was a query to search tags of an image
let allTags: string[] | undefined = undefined;
async function searchImages(value: string): Promise<string[]> {
  if (value.includes(':')) {
    if (allTags !== undefined) {
      return allTags.filter(i => i.startsWith(value));
    }
    const parts = value.split(':');
    const originalImage = parts[0];
    let image = parts[0];
    if (image.startsWith(DOCKER_PREFIX_WITH_SLASH)) {
      image = image.slice(DOCKER_PREFIX_WITH_SLASH.length);
    }
    const tags = await window.listImageTagsInRegistry({ image });
    allTags = tags.map(t => `${originalImage}:${t}`);
    return allTags.filter(i => i.startsWith(value));
  }
  allTags = undefined;
  if (value === undefined || value.trim() === '') {
    return [];
  }
  const options: ImageSearchOptions = {
    query: '',
  };
  if (!value.includes('/')) {
    options.registry = DOCKER_PREFIX;
    options.query = value;
  } else {
    const [registry, ...rest] = value.split('/');
    options.registry = registry;
    options.query = rest.join('/');
  }
  let result: string[];
  const searchResult = await window.searchImageInRegistry(options);
  result = searchResult.map(r => {
    return [options.registry, r.name].join('/');
  });
  return result;
}

let latestTagMessage: string | undefined = undefined;
async function searchLatestTag(): Promise<void> {
  if (imageNameIsInvalid || !imageToPull || imageToPull.includes(':')) {
    latestTagMessage = undefined;
    return;
  }
  try {
    let image = imageToPull;
    if (image.startsWith(DOCKER_PREFIX_WITH_SLASH)) {
      image = image.slice(DOCKER_PREFIX_WITH_SLASH.length);
    }
    const tags = await window.listImageTagsInRegistry({ image });
    const latestFound = tags.includes('latest');
    if (!latestFound) {
      latestTagMessage = '"latest" tag not found. You can search a tag by appending ":" to the image name';
    } else {
      latestTagMessage = undefined;
    }
  } catch {
    latestTagMessage = undefined;
  }
}
</script>

<EngineFormPage
  title="Pull image from a registry"
  inProgress={pullInProgress}
  showEmptyScreen={providerConnections.length === 0}>
  <svelte:fragment slot="icon">
    <i class="fas fa-arrow-circle-down fa-2x" aria-hidden="true"></i>
  </svelte:fragment>

  <svelte:fragment slot="actions">
    <Button on:click={() => gotoManageRegistries()} icon={faCog}>Manage registries</Button>
  </svelte:fragment>

  <div slot="content" class="space-y-6">
    <div class="w-full">
      <label for="imageName" class="block mb-2 font-semibold text-[var(--pd-content-card-header-text)]"
        >Image to Pull</label>
      <div class="flex flex-col">
        <Typeahead
          id="imageName"
          name="imageName"
          placeholder="Image name"
          searchFunction={searchImages}
          onChange={async (s: string) => {
            validateImageName(s);
<<<<<<< HEAD
            resolveShortname();
            searchLatestTag();
=======
            await resolveShortname();
>>>>>>> 7cfd0b0e
          }}
          onEnter={pullImage}
          disabled={pullFinished || pullInProgress}
          required
          initialFocus />
        {#if selectedProviderConnection?.type === 'podman' && podmanFQN}
          <div class="absolute mt-2 ml-[-18px] self-start">
            <Tooltip tip="Shortname images will be pulled from Docker Hub" topRight>
              <Fa id="shortname-warning" size="1.1x" class="text-[var(--pd-state-warning)]" icon={faTriangleExclamation} />
            </Tooltip>
          </div>
        {/if}
      </div>
      {#if selectedProviderConnection?.type === 'podman' && podmanFQN}
        <Checkbox class="pt-2" bind:checked={usePodmanFQN} title="Use Podman FQN" disabled={podmanFQN === ''}
          >Use Podman FQN for shortname image</Checkbox>
      {/if}
      {#if imageNameInvalid}
        <ErrorMessage error={imageNameInvalid} />
      {/if}
      {#if latestTagMessage}
        <WarningMessage error={latestTagMessage} />
      {/if}

      {#if providerConnections.length > 1}
        <div class="pt-4">
          <label for="providerChoice" class="block mb-2 font-semibold text-[var(--pd-content-card-header-text)]"
            >Container Engine</label>
          <Dropdown
            id="providerChoice"
            name="providerChoice"
            bind:value={selectedProviderConnection}
            options={providerConnections.map(providerConnection => ({
              label: providerConnection.name,
              value: providerConnection,
            }))}>
          </Dropdown>
        </div>
      {/if}
      {#if providerConnections.length === 1}
        <input type="hidden" name="providerChoice" readonly bind:value={selectedProviderConnection} />
      {/if}
    </div>
    <footer>
      <div class="w-full flex flex-col justify-end">
        {#if !pullFinished}
          <Button
            icon={faArrowCircleDown}
            bind:disabled={imageNameIsInvalid}
            on:click={() => pullImage()}
            bind:inProgress={pullInProgress}>
            Pull image
          </Button>
        {:else}
          <Button on:click={() => pullImageFinished()}>Done</Button>
        {/if}
        {#if pullError}
          <ErrorMessage error={pullError} />
        {/if}
        <RecommendedRegistry bind:imageError={pullError} imageName={imageToPull} />
      </div>
    </footer>
    <TerminalWindow bind:terminal={logsPull} />
  </div>
</EngineFormPage><|MERGE_RESOLUTION|>--- conflicted
+++ resolved
@@ -255,12 +255,8 @@
           searchFunction={searchImages}
           onChange={async (s: string) => {
             validateImageName(s);
-<<<<<<< HEAD
-            resolveShortname();
+            await resolveShortname();
             searchLatestTag();
-=======
-            await resolveShortname();
->>>>>>> 7cfd0b0e
           }}
           onEnter={pullImage}
           disabled={pullFinished || pullInProgress}
