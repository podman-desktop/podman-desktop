--- conflicted
+++ resolved
@@ -11,11 +11,8 @@
 import ImageDetailsHistory from './ImageDetailsHistory.svelte';
 import ImageDetailsSummary from './ImageDetailsSummary.svelte';
 import PushImageModal from './PushImageModal.svelte';
-<<<<<<< HEAD
 import RenameImageModal from './RenameImageModal.svelte';
-=======
 import DetailsPage from '../ui/DetailsPage.svelte';
->>>>>>> 4d29e6e8
 import DetailsTab from '../ui/DetailsTab.svelte';
 
 export let imageID: string;
@@ -55,69 +52,6 @@
 </script>
 
 {#if image}
-<<<<<<< HEAD
-  <Route path="/*">
-    <div class="w-full h-full">
-      <div class="flex h-full flex-col">
-        <div class="flex w-full flex-row">
-          <div class="w-full px-5 pt-5">
-            <div class="flex flew-row items-center">
-              <a class="text-violet-400 text-base hover:no-underline" href="/images" title="Go back to images list"
-                >Images</a>
-              <div class="text-xl mx-2 text-gray-700">></div>
-              <div class="text-sm font-extralight text-gray-700">Image Details</div>
-            </div>
-            <div class="flex flex-row items-start pt-1">
-              <div class="pr-3 pt-1">
-                <StatusIcon icon="{ImageIcon}" status="{image.inUse ? 'USED' : 'UNUSED'}" />
-              </div>
-              <div class="text-lg flex flex-col">
-                <div class="flex flex-row">
-                  <div class="mr-2">{image.name}</div>
-                  <div class="text-base text-violet-400">{image.shortId}</div>
-                </div>
-                <div class="mr-2 pb-4 text-small text-gray-900">{image.tag}</div>
-              </div>
-            </div>
-
-            <section class="pf-c-page__main-tabs pf-m-limit-width">
-              <div class="pf-c-page__main-body">
-                <div class="pf-c-tabs pf-m-page-insets" id="open-tabs-example-tabs-list">
-                  <ul class="pf-c-tabs__list">
-                    <DetailsTab title="Summary" url="summary" />
-                    <DetailsTab title="History" url="history" />
-                    <DetailsTab title="Inspect" url="inspect" />
-                  </ul>
-                </div>
-              </div>
-            </section>
-          </div>
-          <div class="flex flex-col px-5 pt-5">
-            <div class="flex justify-end">
-              <ImageActions
-                image="{image}"
-                onPushImage="{handlePushImageModal}"
-                onRenameImage="{handleRenameImageModal}"
-                detailed="{true}"
-                dropdownMenu="{false}" />
-            </div>
-          </div>
-          <a href="/containers" title="Close Details" class="mt-2 mr-2 text-gray-900"
-            ><i class="fas fa-times" aria-hidden="true"></i></a>
-        </div>
-        <div class="h-full bg-charcoal-900">
-          <Route path="/history" breadcrumb="History">
-            <ImageDetailsHistory image="{image}" />
-          </Route>
-          <Route path="/inspect" breadcrumb="Inspect">
-            <ImageDetailsInspect image="{image}" />
-          </Route>
-          <Route path="/summary" breadcrumb="Summary">
-            <ImageDetailsSummary image="{image}" />
-          </Route>
-        </div>
-      </div>
-=======
   <DetailsPage
     name="Image Details"
     title="{image.name}"
@@ -127,13 +61,17 @@
     parentURL="/images">
     <StatusIcon slot="icon" icon="{ImageIcon}" status="{image.inUse ? 'USED' : 'UNUSED'}" />
     <div slot="actions" class="flex justify-end">
-      <ImageActions image="{image}" onPushImage="{handlePushImageModal}" detailed="{true}" dropdownMenu="{false}" />
+      <ImageActions
+        image="{image}"
+        onPushImage="{handlePushImageModal}"
+        onRenameImage="{handleRenameImageModal}"
+        detailed="{true}"
+        dropdownMenu="{false}" />
     </div>
     <div slot="tabs" class="pf-c-tabs__list">
       <DetailsTab title="Summary" url="summary" />
       <DetailsTab title="History" url="history" />
       <DetailsTab title="Inspect" url="inspect" />
->>>>>>> 4d29e6e8
     </div>
     <span slot="content">
       <Route path="/history" breadcrumb="History">
