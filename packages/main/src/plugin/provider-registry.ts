/**********************************************************************
 * Copyright (C) 2022-2025 Red Hat, Inc.
 *
 * Licensed under the Apache License, Version 2.0 (the "License");
 * you may not use this file except in compliance with the License.
 * You may obtain a copy of the License at
 *
 * http://www.apache.org/licenses/LICENSE-2.0
 *
 * Unless required by applicable law or agreed to in writing, software
 * distributed under the License is distributed on an "AS IS" BASIS,
 * WITHOUT WARRANTIES OR CONDITIONS OF ANY KIND, either express or implied.
 * See the License for the specific language governing permissions and
 * limitations under the License.
 *
 * SPDX-License-Identifier: Apache-2.0
 ***********************************************************************/

import type {
  AuditRequestItems,
  AuditResult,
  CancellationToken,
  ConnectionFactory,
  ConnectionFactoryDetails,
  ContainerProviderConnection,
  KubernetesProviderConnection,
  Logger,
  Provider,
  ProviderAutostart,
  ProviderCleanup,
  ProviderCleanupAction,
  ProviderCleanupExecuteOptions,
  ProviderConnection,
  ProviderConnectionFactory,
  ProviderConnectionShellAccess,
  ProviderConnectionShellAccessSession,
  ProviderConnectionShellDimensions,
  ProviderConnectionStatus,
  ProviderContainerConnection,
  ProviderDetectionCheck,
  ProviderEvent,
  ProviderInformation,
  ProviderInstallation,
  ProviderLifecycle,
  ProviderOptions,
  ProviderStatus,
  ProviderUpdate,
  RegisterContainerConnectionEvent,
  RegisterKubernetesConnectionEvent,
  RegisterVmConnectionEvent,
  UnregisterContainerConnectionEvent,
  UnregisterKubernetesConnectionEvent,
  UnregisterVmConnectionEvent,
  UpdateContainerConnectionEvent,
  UpdateKubernetesConnectionEvent,
  UpdateVmConnectionEvent,
  VmProviderConnection,
} from '@podman-desktop/api';
import { inject, injectable } from 'inversify';

import type { Event } from '/@api/event.js';
import type {
  LifecycleMethod,
  PreflightChecksCallback,
  ProviderCleanupActionInfo,
  ProviderConnectionInfo,
  ProviderContainerConnectionInfo,
  ProviderInfo,
  ProviderKubernetesConnectionInfo,
  ProviderVmConnectionInfo,
} from '/@api/provider-info.js';

import { ApiSenderType } from './api.js';
import type { AutostartEngine } from './autostart-engine.js';
import { ContainerProviderRegistry } from './container-registry.js';
import { Emitter } from './events/emitter.js';
import { LifecycleContextImpl, LoggerImpl } from './lifecycle-context.js';
import { ProviderImpl } from './provider-impl.js';
import { Telemetry } from './telemetry/telemetry.js';
import { Disposable } from './types/disposable.js';

export type ProviderEventListener = (name: string, providerInfo: ProviderInfo) => void;
export type ProviderLifecycleListener = (
  name: string,
  providerInfo: ProviderInfo,
  lifecycle: ProviderLifecycle,
) => void;
export type ContainerConnectionProviderLifecycleListener = (
  name: string,
  providerInfo: ProviderInfo,
  providerContainerConnectionInfo: ProviderContainerConnectionInfo,
) => void;

/**
 * Manage creation of providers and their lifecycle.
 * subscribe to events to get notified about provider creation and lifecycle changes.
 */
@injectable()
export class ProviderRegistry {
  private count = 0;
  private providers: Map<string, ProviderImpl>;
  private providerStatuses = new Map<string, ProviderStatus>();
  private providerWarnings = new Map<string, ProviderInformation[]>();

  private providerLifecycles: Map<string, ProviderLifecycle> = new Map();
  private providerLifecycleContexts: Map<string, LifecycleContextImpl> = new Map();
  private providerInstallations: Map<string, ProviderInstallation> = new Map();
  private providerUpdates: Map<string, ProviderUpdate> = new Map();
  private providerAutostarts: Map<string, ProviderAutostart> = new Map();
  private providerCleanup: Map<string, ProviderCleanup> = new Map();
  private autostartEngine: AutostartEngine | undefined = undefined;

  private connectionLifecycleContexts: Map<ProviderConnection, LifecycleContextImpl> = new Map();
  private listeners: ProviderEventListener[];
  private lifecycleListeners: ProviderLifecycleListener[];
  private containerConnectionLifecycleListeners: ContainerConnectionProviderLifecycleListener[];

  protected kubernetesProviders: Map<string, KubernetesProviderConnection> = new Map();
  protected vmProviders: Map<string, VmProviderConnection> = new Map();

  private readonly _onDidUpdateProvider = new Emitter<ProviderEvent>();
  readonly onDidUpdateProvider: Event<ProviderEvent> = this._onDidUpdateProvider.event;

  private readonly _onBeforeDidUpdateContainerConnection = new Emitter<UpdateContainerConnectionEvent>();
  readonly onBeforeDidUpdateContainerConnection: Event<UpdateContainerConnectionEvent> =
    this._onBeforeDidUpdateContainerConnection.event;
  private readonly _onDidUpdateContainerConnection = new Emitter<UpdateContainerConnectionEvent>();
  readonly onDidUpdateContainerConnection: Event<UpdateContainerConnectionEvent> =
    this._onDidUpdateContainerConnection.event;
  private readonly _onAfterDidUpdateContainerConnection = new Emitter<UpdateContainerConnectionEvent>();
  readonly onAfterDidUpdateContainerConnection: Event<UpdateContainerConnectionEvent> =
    this._onAfterDidUpdateContainerConnection.event;

  private readonly _onDidUpdateKubernetesConnection = new Emitter<UpdateKubernetesConnectionEvent>();
  readonly onDidUpdateKubernetesConnection: Event<UpdateKubernetesConnectionEvent> =
    this._onDidUpdateKubernetesConnection.event;

  private readonly _onDidUpdateVmConnection = new Emitter<UpdateVmConnectionEvent>();
  readonly onDidUpdateVmConnection: Event<UpdateVmConnectionEvent> = this._onDidUpdateVmConnection.event;

  private readonly _onDidUnregisterContainerConnection = new Emitter<UnregisterContainerConnectionEvent>();
  readonly onDidUnregisterContainerConnection: Event<UnregisterContainerConnectionEvent> =
    this._onDidUnregisterContainerConnection.event;

  private readonly _onDidUnregisterKubernetesConnection = new Emitter<UnregisterKubernetesConnectionEvent>();
  readonly onDidUnregisterKubernetesConnection: Event<UnregisterKubernetesConnectionEvent> =
    this._onDidUnregisterKubernetesConnection.event;

  private readonly _onDidUnregisterVmConnection = new Emitter<UnregisterVmConnectionEvent>();
  readonly onDidUnregisterVmConnection: Event<UnregisterVmConnectionEvent> = this._onDidUnregisterVmConnection.event;

  private readonly _onDidRegisterKubernetesConnection = new Emitter<RegisterKubernetesConnectionEvent>();
  readonly onDidRegisterKubernetesConnection: Event<RegisterKubernetesConnectionEvent> =
    this._onDidRegisterKubernetesConnection.event;

  private readonly _onDidRegisterVmConnection = new Emitter<RegisterVmConnectionEvent>();
  readonly onDidRegisterVmConnection: Event<RegisterVmConnectionEvent> = this._onDidRegisterVmConnection.event;

  private readonly _onDidRegisterContainerConnection = new Emitter<RegisterContainerConnectionEvent>();
  readonly onDidRegisterContainerConnection: Event<RegisterContainerConnectionEvent> =
    this._onDidRegisterContainerConnection.event;

  private readonly _onDidSetConnectionFactory = new Emitter<ConnectionFactoryDetails>();
  readonly onDidSetConnectionFactory: Event<ConnectionFactoryDetails> = this._onDidSetConnectionFactory.event;

  private readonly _onDidUnsetConnectionFactory = new Emitter<ConnectionFactory>();
  readonly onDidUnsetConnectionFactory: Event<ConnectionFactory> = this._onDidUnsetConnectionFactory.event;

  constructor(
    @inject(ApiSenderType)
    private apiSender: ApiSenderType,
    @inject(ContainerProviderRegistry)
    private containerRegistry: ContainerProviderRegistry,
    @inject(Telemetry)
    private telemetryService: Telemetry,
  ) {
    this.providers = new Map();
    this.listeners = [];
    this.lifecycleListeners = [];
    this.containerConnectionLifecycleListeners = [];

    // Every 2 seconds, we will check:
    // * The status of the providers
    // * Any new warnings or informations for each provider
    setInterval(() => {
      for (const [providerKey] of this.providers) {
        // Get the provider and its lifecycle
        const provider = this.providers.get(providerKey);
        const providerLifecycle = this.providerLifecycles.get(providerKey);
        const providerWarnings = this.providerWarnings.get(providerKey);

        // If the provider and its lifecycle exist, we will check
        if (provider && providerLifecycle) {
          // Get the status
          const status = providerLifecycle.status();

          // If the status does not match the current one, we will send a listener event and update the status
          if (status !== this.providerStatuses.get(providerKey)) {
            provider.updateStatus(status);
            this.listeners.forEach(listener => listener('provider:update-status', this.toProviderInfo(provider)));
            this.providerStatuses.set(providerKey, status);
          }
        }

        // Update the warnings of the provider
        // If the warnings do not match the current cache, we will send an update event to the renderer
        // and update the local warnings cache
        if (provider && JSON.stringify(providerWarnings) !== JSON.stringify(provider?.warnings)) {
          this.apiSender.send('provider:update-warnings', provider.id);
          this.providerWarnings.set(providerKey, provider.warnings);
        }
      }
    }, 2000);
  }

  createProvider(extensionId: string, extensionDisplayName: string, providerOptions: ProviderOptions): Provider {
    const id = `${this.count}`;
    const providerImpl = new ProviderImpl(
      id,
      extensionId,
      extensionDisplayName,
      providerOptions,
      this,
      this.containerRegistry,
    );
    this.count++;
    this.providers.set(id, providerImpl);
    this.listeners.forEach(listener => listener('provider:create', this.toProviderInfo(providerImpl)));
    const trackOpts: { name: string; status: string; version?: string } = {
      name: providerOptions.name,
      status: providerOptions.status.toString(),
    };
    if (providerOptions.version) {
      trackOpts.version = providerOptions.version;
    }
    this.telemetryService.aggregateTrack('createProviders', trackOpts);
    this.apiSender.send('provider-create', id);
    providerImpl.onDidUpdateVersion(() => this.apiSender.send('provider:update-version'));
    providerImpl.onDidUpdateStatus((status: ProviderStatus) => {
      const provider = this.getMatchingProvider(id);
      this.listeners.forEach(listener =>
        listener('provider:update-status', { ...this.toProviderInfo(provider), status: status }),
      );
    });
    return providerImpl;
  }

  disposeProvider(providerImpl: ProviderImpl): void {
    this.providers.delete(providerImpl.internalId);
    this.listeners.forEach(listener => listener('provider:delete', this.toProviderInfo(providerImpl)));
    this.apiSender.send('provider-delete', providerImpl.id);
  }

  // need to call dispose() method to unregister the lifecycle
  registerLifecycle(providerImpl: ProviderImpl, lifecycle: ProviderLifecycle): Disposable {
    this.providerLifecycles.set(providerImpl.internalId, lifecycle);
    this.providerLifecycleContexts.set(providerImpl.internalId, new LifecycleContextImpl());

    this.lifecycleListeners.forEach(listener =>
      listener('provider:register-lifecycle', this.toProviderInfo(providerImpl), lifecycle),
    );

    return Disposable.create(() => {
      this.providerLifecycles.delete(providerImpl.internalId);
      this.providerLifecycleContexts.delete(providerImpl.internalId);
      this.lifecycleListeners.forEach(listener =>
        listener('provider:removal-lifecycle', this.toProviderInfo(providerImpl), lifecycle),
      );
    });
  }

  registerInstallation(providerImpl: ProviderImpl, installation: ProviderInstallation): Disposable {
    this.providerInstallations.set(providerImpl.internalId, installation);

    this.apiSender.send('provider-change', {});
    return Disposable.create(() => {
      this.providerInstallations.delete(providerImpl.internalId);
      // need to refresh the provider
      this.apiSender.send('provider-change', {});
    });
  }

  registerUpdate(providerImpl: ProviderImpl, update: ProviderUpdate): Disposable {
    this.providerUpdates.set(providerImpl.internalId, update);

    // need to refresh the provider
    this.apiSender.send('provider-change', {});

    return Disposable.create(() => {
      this.providerUpdates.delete(providerImpl.internalId);
      // need to refresh the provider
      this.apiSender.send('provider-change', {});
    });
  }

  registerAutostartEngine(engine: AutostartEngine): void {
    this.autostartEngine = engine;
  }

  registerAutostart(providerImpl: ProviderImpl, autostart: ProviderAutostart): Disposable {
    if (!this.autostartEngine) {
      throw new Error('no autostart engine has been registered. Autostart feature is disabled');
    }

    this.providerAutostarts.set(providerImpl.internalId, autostart);
    const disposable = this.autostartEngine.registerProvider(
      providerImpl.extensionId,
      providerImpl.extensionDisplayName,
      providerImpl.internalId,
    );
    return Disposable.create(() => {
      this.providerAutostarts.delete(providerImpl.internalId);
      disposable.dispose();
    });
  }

  registerCleanup(providerImpl: ProviderImpl, cleanup: ProviderCleanup): Disposable {
    this.providerCleanup.set(providerImpl.internalId, cleanup);

    return Disposable.create(() => {
      this.providerCleanup.delete(providerImpl.internalId);
    });
  }

  getProviderLifecycle(providerInternalId: string): ProviderLifecycle | undefined {
    return this.providerLifecycles.get(providerInternalId);
  }

  addProviderListener(listener: ProviderEventListener): void {
    this.listeners.push(listener);
  }

  removeProviderListener(listener: ProviderEventListener): void {
    const index = this.listeners.indexOf(listener);
    if (index !== -1) {
      this.listeners.splice(index, 1);
    }
  }

  addProviderLifecycleListener(listener: ProviderLifecycleListener): void {
    this.lifecycleListeners.push(listener);
  }

  removeProviderLifecycleListener(listener: ProviderLifecycleListener): void {
    const index = this.lifecycleListeners.indexOf(listener);
    if (index !== -1) {
      this.lifecycleListeners.splice(index, 1);
    }
  }

  addProviderContainerConnectionLifecycleListener(listener: ContainerConnectionProviderLifecycleListener): void {
    this.containerConnectionLifecycleListeners.push(listener);
  }

  removeProviderContainerConnectionLifecycleListener(listener: ContainerConnectionProviderLifecycleListener): void {
    const index = this.containerConnectionLifecycleListeners.indexOf(listener);
    if (index !== -1) {
      this.lifecycleListeners.splice(index, 1);
    }
  }

  async intializeProviderLifecycle(providerId: string): Promise<void> {
    const provider = this.getMatchingProvider(providerId);
    const providerLifecycle = this.getMatchingProviderLifecycle(providerId);
    const context = this.getMatchingLifecycleContext(providerId);

    if (!providerLifecycle.initialize) {
      return;
    }

    this.lifecycleListeners.forEach(listener =>
      listener('provider:before-initialize-lifecycle', this.toProviderInfo(provider), providerLifecycle),
    );

    await providerLifecycle.initialize(context);
    this.lifecycleListeners.forEach(listener =>
      listener('provider:after-initialize-lifecycle', this.toProviderInfo(provider), providerLifecycle),
    );
  }

  async startProviderLifecycle(providerId: string): Promise<void> {
    const provider = this.getMatchingProvider(providerId);
    const providerLifecycle = this.getMatchingProviderLifecycle(providerId);
    const context = this.getMatchingLifecycleContext(providerId);

    this.lifecycleListeners.forEach(listener =>
      listener('provider:before-start-lifecycle', this.toProviderInfo(provider), providerLifecycle),
    );

    await providerLifecycle.start(context);
    this.lifecycleListeners.forEach(listener =>
      listener('provider:after-start-lifecycle', this.toProviderInfo(provider), providerLifecycle),
    );
    this._onDidUpdateProvider.fire({
      id: providerId,
      name: provider.name,
      status: provider.status,
    });
  }

  async stopProviderLifecycle(providerId: string): Promise<void> {
    const provider = this.getMatchingProvider(providerId);
    const providerLifecycle = this.getMatchingProviderLifecycle(providerId);
    const context = this.getMatchingLifecycleContext(providerId);

    this.lifecycleListeners.forEach(listener =>
      listener('provider:before-stop-lifecycle', this.toProviderInfo(provider), providerLifecycle),
    );
    await providerLifecycle.stop(context);
    this.lifecycleListeners.forEach(listener =>
      listener('provider:after-stop-lifecycle', this.toProviderInfo(provider), providerLifecycle),
    );
    this._onDidUpdateProvider.fire({
      id: providerId,
      name: provider.name,
      status: provider.status,
    });
  }

  async getProviderDetectionChecks(providerInternalId: string): Promise<ProviderDetectionCheck[]> {
    const provider = this.getMatchingProvider(providerInternalId);
    return provider.detectionChecks;
  }

  // run autostart on all providers supporting this option
  async runAutostart(internalId: string): Promise<void> {
    // grab auto start provider
    const autoStart = this.providerAutostarts.get(internalId);
    if (!autoStart) {
      throw new Error(`no autostart matching provider id ${internalId}`);
    }

    // grab the provider
    const provider = this.getMatchingProvider(internalId);

    const context = Object.freeze({
      updateContainerConnection: (containerProviderConnection: ContainerProviderConnection): void => {
        if (!this.isContainerProviderConnectionRegistered(provider, containerProviderConnection)) {
          throw new Error(
            `container connection ${containerProviderConnection.name} is not registered by provider ${provider.name}`,
          );
        }
        const providerConnectionInfo = this.getProviderConnectionInfo(containerProviderConnection);
        if (this.isProviderContainerConnection(providerConnectionInfo)) {
          this.fireUpdateContainerConnectionEvents(provider.id, providerConnectionInfo);
        }
      },
    });
    await autoStart.start(new LoggerImpl(), context);
    // send the event
    this._onDidUpdateProvider.fire({
      id: provider.id,
      name: provider.name,
      status: provider.status,
    });
  }

  async runPreflightChecks(
    providerInternalId: string,
    statusCallback: PreflightChecksCallback,
    runUpdateChecks: boolean,
  ): Promise<boolean> {
    const installOrUpdate = runUpdateChecks
      ? this.providerUpdates.get(providerInternalId)
      : this.providerInstallations.get(providerInternalId);

    if (!installOrUpdate) {
      throw new Error(`No matching installation for provider ${providerInternalId}`);
    }

    if (!installOrUpdate.preflightChecks) {
      return true;
    }

    const checks = installOrUpdate.preflightChecks();
    for (const check of checks) {
      statusCallback.startCheck({ name: check.title });
      try {
        const checkResult = await check.execute();

        statusCallback.endCheck({
          name: check.title,
          successful: checkResult.successful,
          description: checkResult.description,
          docLinksDescription: checkResult.docLinksDescription,
          docLinks: checkResult.docLinks,
        });

        if (!checkResult.successful) {
          return false;
        }
      } catch (err) {
        console.error(err);
        statusCallback.endCheck({
          name: check.title,
          successful: false,
          description: err instanceof Error ? err.message : typeof err === 'object' ? err?.toString() : 'unknown error',
        });
        return false;
      }
    }
    return true;
  }

  async installProvider(providerInternalId: string): Promise<void> {
    const provider = this.getMatchingProvider(providerInternalId);

    const providerInstall = this.providerInstallations.get(providerInternalId);
    if (!providerInstall) {
      throw new Error(`No matching installation for provider ${provider.internalId}`);
    }
    this.telemetryService.track('installProvider', {
      name: provider.name,
    });
    return providerInstall.install(new LoggerImpl());
  }

  async executeCleanupActions(logger: Logger, providerIds: string[], token?: CancellationToken): Promise<void> {
    // first, grab all matching actions
    const actions = await this.getCleanupActions(providerIds);

    const cleanupErrors: string[] = [];
    // now, execute them
    for (const action of actions) {
      // get all actions
      const providerActions = await action.actions;

      // execute them
      for (const providerAction of providerActions) {
        try {
          const options: ProviderCleanupExecuteOptions = {
            logger,
            token,
          };
          logger.log('executing action ', providerAction.name);
          await providerAction.execute.apply(action.instance, [options]);
        } catch (err) {
          cleanupErrors.push(String(err));
          logger.error(`Error while executing cleanup action ${providerAction.name}: ${err}`);
        }
      }
    }
    const telemetryOptions: { error?: string[]; success?: boolean } = {};
    if (cleanupErrors.length > 0) {
      telemetryOptions.error = cleanupErrors;
      telemetryOptions.success = false;
    } else {
      telemetryOptions.success = true;
    }
    this.telemetryService.track('executeCleanupActions', telemetryOptions);
  }

  async getCleanupActions(providerIds?: string[]): Promise<ProviderCleanupActionInfo[]> {
    if (!providerIds || providerIds.length === 0) {
      // grab from all providers
      return Array.from(this.providerCleanup.entries()).map(([providerInternalId, providerCleanup]) => {
        const provider = this.getMatchingProvider(providerInternalId);
        return {
          providerId: providerInternalId,
          providerName: provider.name,
          actions: providerCleanup.getActions(),
          instance: providerCleanup,
        };
      });
    } else {
      // grab from the list of providers
      return providerIds.map(providerInternalId => {
        const provider = this.getMatchingProvider(providerInternalId);
        const providerCleanup = this.providerCleanup.get(providerInternalId);
        if (!providerCleanup) {
          throw new Error(`No matching cleanup for provider ${provider.internalId}`);
        }
        return {
          providerId: providerInternalId,
          providerName: provider.name,
          instance: providerCleanup,
          actions: providerCleanup.getActions(),
        };
      });
    }
  }

  async getCleanupActionsFromProvider(providerInternalId: string): Promise<ProviderCleanupAction[]> {
    const providerCleanup = this.providerCleanup.get(providerInternalId);
    // empty if not defined
    if (!providerCleanup) {
      return [];
    }
    return providerCleanup.getActions();
  }

  async updateProvider(providerInternalId: string): Promise<void> {
    const provider = this.getMatchingProvider(providerInternalId);

    const providerUpdate = this.providerUpdates.get(providerInternalId);
    if (!providerUpdate) {
      throw new Error(`No matching update for provider ${provider.internalId}`);
    }

    this.telemetryService.track('updateProvider', {
      name: provider.name,
    });
    return providerUpdate.update(new LoggerImpl());
  }

  // start anything from the provider
  async startProvider(providerInternalId: string): Promise<void> {
    // do we have a lifecycle attached to the provider ?
    if (this.providerLifecycles.has(providerInternalId)) {
      return this.startProviderLifecycle(providerInternalId);
    }

    const provider = this.getMatchingProvider(providerInternalId);
    let connection: ProviderConnection | undefined;

    if (provider.containerConnections && provider.containerConnections.length > 0) {
      connection = provider.containerConnections[0];
    } else if (provider.kubernetesConnections && provider.kubernetesConnections.length > 0) {
      connection = provider.kubernetesConnections[0];
    } else if (provider.vmConnections && provider.vmConnections.length > 0) {
      connection = provider.vmConnections[0];
    }

    if (!connection) {
      throw new Error('The provider does not have any connection to start');
    }

    const lifecycle = connection.lifecycle;
    if (!lifecycle?.start) {
      throw new Error(`The connection ${connection.name} does not support start lifecycle`);
    }

    const context = this.connectionLifecycleContexts.get(connection);
    if (!context) {
      throw new Error(`The connection ${connection.name} does not have context to start`);
    }

    return lifecycle.start(context);
  }

  // Initialize the provider (if there is something to initialize)
  async initializeProvider(providerInternalId: string): Promise<void> {
    const provider = this.getMatchingProvider(providerInternalId);

    provider.updateStatus('configuring');
    try {
      // do we have a lifecycle attached to the provider ?
      if (
        this.providerLifecycles.has(providerInternalId) &&
        this.providerLifecycles.get(providerInternalId)?.initialize
      ) {
        return await this.intializeProviderLifecycle(providerInternalId);
      }

      if (provider?.containerProviderConnectionFactory?.initialize) {
        this.telemetryService.track('initializeProvider', {
          name: provider.name,
        });

        return await provider.containerProviderConnectionFactory.initialize();
      }

      if (provider?.kubernetesProviderConnectionFactory?.initialize) {
        this.telemetryService.track('initializeProvider', {
          name: provider.name,
        });

        return await provider.kubernetesProviderConnectionFactory.initialize();
      }

      if (provider?.vmProviderConnectionFactory?.initialize) {
        this.telemetryService.track('initializeProvider', {
          name: provider.name,
        });

        return await provider.vmProviderConnectionFactory.initialize();
      }
    } catch (error: unknown) {
      provider.updateStatus('installed');
      throw error;
    }
    throw new Error('No initialize implementation found for this provider');
  }

  public getProviderContainerConnectionInfo(connection: ContainerProviderConnection): ProviderContainerConnectionInfo {
    return this.getProviderConnectionInfo(connection) as ProviderContainerConnectionInfo;
  }

  public getProviderKubernetesConnectionInfo(
    connection: KubernetesProviderConnection,
  ): ProviderKubernetesConnectionInfo {
    return this.getProviderConnectionInfo(connection) as ProviderKubernetesConnectionInfo;
  }

  public getProviderVmConnectionInfo(connection: VmProviderConnection): ProviderVmConnectionInfo {
    return this.getProviderConnectionInfo(connection) as ProviderVmConnectionInfo;
  }

  private getProviderConnectionInfo(connection: ProviderConnection): ProviderConnectionInfo {
    if (this.isContainerConnection(connection)) {
<<<<<<< HEAD
      const { name, displayName, status, type, endpoint, shellAccess, vmType, vmTypeDisplayName } = connection;
      return {
        name,
        displayName: displayName ?? name,
        status: status(),
        type: type ?? 'docker',
        endpoint: { socketPath: endpoint.socketPath },
        shellAccess: !!shellAccess,
        vmType: vmType ? { id: vmType, name: vmTypeDisplayName ?? vmType } : undefined,
        connectionType: 'container',
        lifecycleMethods: this.getLifecycleMethods(connection),
      };
    }
    if (this.isKubernetesConnection(connection)) {
      const { name, status, endpoint } = connection;
      return {
        name,
        status: status(),
        endpoint: { apiURL: endpoint.apiURL },
        connectionType: 'kubernetes',
        lifecycleMethods: this.getLifecycleMethods(connection),
=======
      providerConnection = {
        connectionType: 'container',
        name: connection.name,
        displayName: connection.displayName ?? connection.name,
        status: connection.status(),
        type: connection.type,
        endpoint: {
          socketPath: connection.endpoint.socketPath,
        },
        shellAccess: !!connection.shellAccess,
        vmType: connection.vmType
          ? {
              id: connection.vmType,
              name: connection.vmTypeDisplayName ?? connection.vmType,
            }
          : undefined,
      };
    } else if (this.isKubernetesConnection(connection)) {
      providerConnection = {
        connectionType: 'kubernetes',
        name: connection.name,
        status: connection.status(),
        endpoint: {
          apiURL: connection.endpoint.apiURL,
        },
      };
    } else {
      providerConnection = {
        connectionType: 'vm',
        name: connection.name,
        status: connection.status(),
>>>>>>> 291f7053
      };
    }

    if (this.isVmConnection(connection)) {
      const { name, status } = connection;
      return {
        name,
        status: status(),
        connectionType: 'vm',
        lifecycleMethods: this.getLifecycleMethods(connection),
      };
    }

    throw new Error(`Unknown provider connection type for connection: ${JSON.stringify(connection)}`);
  }

  private isVmConnection(connection: ProviderConnection): connection is VmProviderConnection {
    // A VM connection is one that doesn't have container or kubernetes characteristics
    return !this.isContainerConnection(connection) && !this.isKubernetesConnection(connection);
  }

  private getLifecycleMethods(connection: ProviderConnection): LifecycleMethod[] {
    const methods: LifecycleMethod[] = [];
    if (connection.lifecycle?.start) methods.push('start');
    if (connection.lifecycle?.stop) methods.push('stop');
    if (connection.lifecycle?.delete) methods.push('delete');
    if (connection.lifecycle?.edit) methods.push('edit');
    return methods;
  }

  protected toProviderInfo(provider: ProviderImpl): ProviderInfo {
    const containerConnections: ProviderContainerConnectionInfo[] = provider.containerConnections.map(connection => {
      return this.getProviderContainerConnectionInfo(connection);
    });
    const kubernetesConnections: ProviderKubernetesConnectionInfo[] = provider.kubernetesConnections.map(connection => {
      return this.getProviderKubernetesConnectionInfo(connection);
    });
    const vmConnections: ProviderVmConnectionInfo[] = provider.vmConnections.map(connection => {
      return this.getProviderVmConnectionInfo(connection);
    });

    // container connection factory ?
    let containerProviderConnectionInitialization = false;
    if (provider?.containerProviderConnectionFactory?.initialize) {
      containerProviderConnectionInitialization = true;
    }

    // kubernetes connection factory ?
    let kubernetesProviderConnectionCreation = false;
    if (provider?.kubernetesProviderConnectionFactory?.create) {
      kubernetesProviderConnectionCreation = true;
    }

    // VM connection factory ?
    let vmProviderConnectionCreation = false;
    if (provider?.vmProviderConnectionFactory?.create) {
      vmProviderConnectionCreation = true;
    }

    // container connection factory ?
    let containerProviderConnectionCreation = false;
    const containerProviderConnectionCreationDisplayName =
      provider.containerProviderConnectionFactory?.creationDisplayName;
    const containerProviderConnectionCreationButtonTitle =
      provider.containerProviderConnectionFactory?.creationButtonTitle;
    if (provider.containerProviderConnectionFactory) {
      containerProviderConnectionCreation = true;
    }

    // kubernetes connection factory ?
    let kubernetesProviderConnectionInitialization = false;
    const kubernetesProviderConnectionCreationDisplayName =
      provider.kubernetesProviderConnectionFactory?.creationDisplayName;
    const kubernetesProviderConnectionCreationButtonTitle =
      provider.kubernetesProviderConnectionFactory?.creationButtonTitle;
    if (provider?.kubernetesProviderConnectionFactory?.initialize) {
      kubernetesProviderConnectionInitialization = true;
    }

    // VM connection factory ?
    let vmProviderConnectionInitialization = false;
    const vmProviderConnectionCreationDisplayName = provider.vmProviderConnectionFactory?.creationDisplayName;
    const vmProviderConnectionCreationButtonTitle = provider.vmProviderConnectionFactory?.creationButtonTitle;
    if (provider?.vmProviderConnectionFactory?.initialize) {
      vmProviderConnectionInitialization = true;
    }

    const emptyConnectionMarkdownDescription = provider.emptyConnectionMarkdownDescription;

    // handle installation
    let installationSupport = false;
    if (this.providerInstallations.has(provider.internalId)) {
      installationSupport = true;
    }

    // cleanup supported ?
    let cleanupSupport = false;
    if (this.providerCleanup.has(provider.internalId)) {
      cleanupSupport = true;
    }

    const providerInfo: ProviderInfo = {
      id: provider.id,
      internalId: provider.internalId,
      extensionId: provider.extensionId,
      name: provider.name,
      containerConnections,
      kubernetesConnections,
      vmConnections,
      status: provider.status,
      containerProviderConnectionCreation,
      kubernetesProviderConnectionCreation,
      vmProviderConnectionCreation,
      containerProviderConnectionInitialization,
      containerProviderConnectionCreationDisplayName,
      containerProviderConnectionCreationButtonTitle,
      kubernetesProviderConnectionInitialization,
      kubernetesProviderConnectionCreationDisplayName,
      kubernetesProviderConnectionCreationButtonTitle,
      vmProviderConnectionInitialization,
      vmProviderConnectionCreationDisplayName,
      vmProviderConnectionCreationButtonTitle,
      emptyConnectionMarkdownDescription,
      links: provider.links,
      detectionChecks: provider.detectionChecks,
      images: provider.images,
      version: provider.version,
      warnings: provider.warnings,
      installationSupport,
      cleanupSupport,
    };

    // handle update
    const updateData = this.providerUpdates.get(provider.internalId);
    if (updateData) {
      providerInfo.updateInfo = { version: updateData.version };
    }

    // lifecycle ?
    if (this.providerLifecycles.has(provider.internalId)) {
      providerInfo.lifecycleMethods = ['start', 'stop'];
    }
    return providerInfo;
  }

  // providers are sort in reverse alphabetical order
  getProviderInfos(): ProviderInfo[] {
    return Array.from(this.providers.values())
      .map(provider => {
        return this.toProviderInfo(provider);
      })
      .sort((provider1, provider2) => provider2.name.localeCompare(provider1.name));
  }

  // helper method
  protected getMatchingProviderLifecycle(providerId: string): ProviderLifecycle {
    // need to find the provider lifecycle
    const providerLifecycle = this.providerLifecycles.get(providerId);
    if (!providerLifecycle) {
      throw new Error(`no provider lifecycle matching provider id ${providerId}`);
    }
    return providerLifecycle;
  }

  // helper method
  protected getMatchingProvider(internalId: string): ProviderImpl {
    // need to find the provider
    const provider = this.providers.get(internalId);
    if (!provider) {
      throw new Error(`no provider matching provider id ${internalId}`);
    }
    return provider;
  }

  getMatchingLifecycleContext(providerId: string): LifecycleContextImpl {
    const context = this.providerLifecycleContexts.get(providerId);
    if (!context) {
      throw new Error(`no lifecycle context matching provider id ${providerId}`);
    }

    return context;
  }

  getMatchingConnectionLifecycleContext(
    internalId: string,
    providerContainerConnectionInfo: ProviderConnectionInfo | ContainerProviderConnection,
  ): LifecycleContextImpl {
    // If it's not a ProviderConnectionInfo (doesn't have connectionType), convert it first
    let connectionInfo: ProviderConnectionInfo;
    if ('connectionType' in providerContainerConnectionInfo) {
      connectionInfo = providerContainerConnectionInfo;
    } else {
      // It's a ProviderConnection type, convert it to ProviderConnectionInfo
      connectionInfo = this.getProviderConnectionInfo(providerContainerConnectionInfo as ProviderConnection);
    }

    const connection = this.getMatchingConnectionFromProvider(internalId, connectionInfo);

    if (!connection) {
      throw new Error('No matching connection found');
    }

    const context = this.connectionLifecycleContexts.get(connection);
    if (!context) {
      throw new Error('The connection does not have context to start');
    }

    return context;
  }

  getMatchingProviderInternalId(providerId: string): string {
    // need to find the provider
    const provider = Array.from(this.providers.values()).find(prov => prov.id === providerId);
    if (!provider) {
      throw new Error(`no provider matching provider id ${providerId}`);
    }
    return provider.internalId;
  }

  getMatchingProviderLifecycleContextByProviderId(
    providerId: string,
    providerConnectionInfo:
      | ProviderContainerConnectionInfo
      | ProviderKubernetesConnectionInfo
      | ContainerProviderConnection,
  ): LifecycleContextImpl {
    const internalId = this.getMatchingProviderInternalId(providerId);
    return this.getMatchingConnectionLifecycleContext(internalId, providerConnectionInfo);
  }

  async createContainerProviderConnection(
    internalProviderId: string,
    params: { [key: string]: unknown },
    logHandler: Logger,
    token?: CancellationToken,
  ): Promise<void> {
    // grab the correct provider
    const provider = this.getMatchingProvider(internalProviderId);
    const telemetryData: {
      providerId: string;
      error?: unknown;
      name: string;
    } = {
      providerId: provider.id,
      name: provider.name,
    };
    try {
      if (!provider.containerProviderConnectionFactory) {
        throw new Error('The provider does not support container connection creation');
      }
      // create a logger
      return provider.containerProviderConnectionFactory.create(params, logHandler, token);
    } catch (err) {
      telemetryData.error = err;
      throw err;
    } finally {
      this.telemetryService.track('createProviderConnection', telemetryData);
    }
  }

  async auditConnectionParameters(internalProviderId: string, params: AuditRequestItems): Promise<AuditResult> {
    // grab the correct provider
    const provider = this.getMatchingProvider(internalProviderId);
    const emptyAuditResult: AuditResult = { records: [] };

    if (!provider.connectionAuditor) {
      return emptyAuditResult;
    }

    return provider.connectionAuditor.auditItems(params);
  }

  async createKubernetesProviderConnection(
    internalProviderId: string,
    params: { [key: string]: unknown },
    logHandler: Logger,
    token?: CancellationToken,
  ): Promise<void> {
    // grab the correct provider
    const provider = this.getMatchingProvider(internalProviderId);

    if (!provider.kubernetesProviderConnectionFactory?.create) {
      throw new Error('The provider does not support kubernetes connection creation');
    }
    return provider.kubernetesProviderConnectionFactory.create(params, logHandler, token);
  }

  async createVmProviderConnection(
    internalProviderId: string,
    params: { [key: string]: unknown },
    logHandler: Logger,
    token?: CancellationToken,
  ): Promise<void> {
    // grab the correct provider
    const provider = this.getMatchingProvider(internalProviderId);

    if (!provider.vmProviderConnectionFactory?.create) {
      throw new Error('The provider does not support VM connection creation');
    }
    return provider.vmProviderConnectionFactory.create(params, logHandler, token);
  }

  // helper method
  protected getMatchingContainerConnectionFromProvider(
    internalProviderId: string,
    providerContainerConnectionInfo: ProviderContainerConnectionInfo | ContainerProviderConnection,
  ): ContainerProviderConnection {
    // grab the correct provider
    const provider = this.getMatchingProvider(internalProviderId);

    // grab the correct container connection
    const containerConnection = provider.containerConnections.find(
      connection =>
        connection.endpoint.socketPath === providerContainerConnectionInfo.endpoint.socketPath &&
        connection.name === providerContainerConnectionInfo.name,
    );
    if (!containerConnection) {
      throw new Error(`no container connection matching provider id ${internalProviderId}`);
    }
    return containerConnection;
  }

  protected getMatchingKubernetesConnectionFromProvider(
    internalProviderId: string,
    providerContainerConnectionInfo: ProviderKubernetesConnectionInfo,
  ): KubernetesProviderConnection {
    // grab the correct provider
    const provider = this.getMatchingProvider(internalProviderId);

    // grab the correct kubernetes connection
    const kubernetesConnection = provider.kubernetesConnections.find(
      connection =>
        connection.endpoint.apiURL === providerContainerConnectionInfo.endpoint.apiURL &&
        connection.name === providerContainerConnectionInfo.name,
    );
    if (!kubernetesConnection) {
      throw new Error(`no kubernetes connection matching provider id ${internalProviderId}`);
    }
    return kubernetesConnection;
  }

  protected getMatchingVmConnectionFromProvider(
    internalProviderId: string,
    providerVmConnectionInfo: ProviderVmConnectionInfo,
  ): VmProviderConnection {
    // grab the correct provider
    const provider = this.getMatchingProvider(internalProviderId);

    if (!provider.vmConnections || !Array.isArray(provider.vmConnections)) {
      throw new Error(`Provider ${internalProviderId} has no VM connections`);
    }

    // grab the correct VM connection
    const vmConnection = provider.vmConnections.find(connection => connection.name === providerVmConnectionInfo.name);

    if (!vmConnection) {
      throw new Error(
        `No VM connection matching name '${providerVmConnectionInfo.name}' for provider id '${internalProviderId}'`,
      );
    }
    return vmConnection;
  }

  getMatchingConnectionFromProvider(
    internalProviderId: string,
    providerConnectionInfo: ProviderConnectionInfo,
  ): ProviderConnection | undefined {
    if (!providerConnectionInfo.connectionType) {
      throw new Error(
        `Missing connectionType property in provider connection info: ${JSON.stringify(providerConnectionInfo)}`,
      );
    }

    switch (providerConnectionInfo.connectionType) {
      case 'container':
        return this.getMatchingContainerConnectionFromProvider(
          internalProviderId,
          providerConnectionInfo as ProviderContainerConnectionInfo,
        );
      case 'kubernetes':
        return this.getMatchingKubernetesConnectionFromProvider(
          internalProviderId,
          providerConnectionInfo as ProviderKubernetesConnectionInfo,
        );
      case 'vm':
        return this.getMatchingVmConnectionFromProvider(
          internalProviderId,
          providerConnectionInfo as ProviderVmConnectionInfo,
        );
      default: {
        // TypeScript exhaustiveness check - this should never happen
        const exhaustiveCheck: never = providerConnectionInfo;
        throw new Error(
          `Unknown provider connection type: ${(exhaustiveCheck as ProviderConnectionInfo).connectionType}. Connection: ${JSON.stringify(exhaustiveCheck)}`,
        );
      }
    }
  }

  isProviderContainerConnection(
    connection: ProviderConnectionInfo | ContainerProviderConnection,
  ): connection is ProviderContainerConnectionInfo | ContainerProviderConnection {
    // Check if it's a ProviderConnectionInfo with connectionType
    if ('connectionType' in connection) {
      return connection.connectionType === 'container';
    }
    // Fallback for internal ContainerProviderConnection (doesn't have connectionType)
    return (connection as ContainerProviderConnection).endpoint?.socketPath !== undefined;
  }

  isProviderKubernetesConnectionInfo(
    connection: ProviderConnectionInfo | ContainerProviderConnection,
  ): connection is ProviderKubernetesConnectionInfo {
    // Check if it's a ProviderConnectionInfo with connectionType
    if ('connectionType' in connection) {
      return connection.connectionType === 'kubernetes';
    }
    // Fallback for internal KubernetesProviderConnection
    return (
      !this.isProviderContainerConnection(connection) &&
      (connection as KubernetesProviderConnection).endpoint !== undefined
    );
  }

  isProviderVmConnectionInfo(connection: ProviderConnectionInfo): connection is ProviderVmConnectionInfo {
    return 'connectionType' in connection && connection.connectionType === 'vm';
  }

  isContainerConnection(connection: ProviderConnection): connection is ContainerProviderConnection {
    return (connection as ContainerProviderConnection).endpoint?.socketPath !== undefined;
  }

  isKubernetesConnection(connection: ProviderConnection): connection is KubernetesProviderConnection {
    return (
      !this.isContainerConnection(connection) && (connection as ContainerProviderConnection).endpoint !== undefined
    );
  }

  async startProviderConnection(
    internalProviderId: string,
    providerConnectionInfo: ProviderConnectionInfo,
    logHandler?: Logger,
  ): Promise<void> {
    // grab the correct provider
    const connection = this.getMatchingConnectionFromProvider(internalProviderId, providerConnectionInfo);

    if (!connection) {
      throw new Error('No matching connection found');
    }

    const lifecycle = connection.lifecycle;
    if (!lifecycle?.start) {
      throw new Error('The container connection does not support start lifecycle');
    }

    const context = this.connectionLifecycleContexts.get(connection);
    if (!context) {
      throw new Error('The connection does not have context to start');
    }

    const provider = this.providers.get(internalProviderId);
    if (!provider) {
      throw new Error('Cannot find provider');
    }

    try {
      await lifecycle.start(context, logHandler);
    } finally {
      if (this.isProviderContainerConnection(providerConnectionInfo)) {
        this.fireUpdateContainerConnectionEvents(provider.id, providerConnectionInfo);
      } else if (this.isProviderKubernetesConnectionInfo(providerConnectionInfo)) {
        this._onDidUpdateKubernetesConnection.fire({
          providerId: provider.id,
          connection: {
            name: providerConnectionInfo.name,
            endpoint: providerConnectionInfo.endpoint,
            status: (): ProviderConnectionStatus => {
              return 'started';
            },
          },
          status: 'started',
        });
      } else {
        this._onDidUpdateVmConnection.fire({
          providerId: provider.id,
          connection: {
            name: providerConnectionInfo.name,
            status: (): ProviderConnectionStatus => {
              return 'started';
            },
          },
          status: 'started',
        });
      }
    }
  }

  // call callback after api is attached to the connection
  public onProviderConnectionApiAttached(providerId: string, callback: () => void): void {
    if (this.containerRegistry.isApiAttached(providerId)) {
      callback();
      return;
    }
    const disposable = this.containerRegistry.onApiAttached((id: string) => {
      if (id === providerId) {
        callback();
        disposable.dispose();
      }
    });
  }

  async editProviderConnection(
    internalProviderId: string,
    providerConnectionInfo: ProviderConnectionInfo,
    params: { [key: string]: unknown },
    logHandler?: Logger,
    token?: CancellationToken,
  ): Promise<void> {
    // grab the correct provider
    const connection = this.getMatchingConnectionFromProvider(internalProviderId, providerConnectionInfo);

    if (!connection) {
      throw new Error('No matching connection found');
    }

    const lifecycle = connection.lifecycle;
    if (!lifecycle?.edit) {
      throw new Error('The container connection does not support edit lifecycle');
    }

    const context = this.connectionLifecycleContexts.get(connection);
    if (!context) {
      throw new Error('The connection does not have context to edit');
    }

    const provider = this.providers.get(internalProviderId);
    if (!provider) {
      throw new Error('Cannot find provider');
    }

    try {
      await lifecycle.edit(context, params, logHandler, token);
    } catch (err) {
      console.warn(`Can't edit connection ${provider.id}.${providerConnectionInfo.name}`, err);
      throw err;
    }
  }

  async stopProviderConnection(
    internalProviderId: string,
    providerConnectionInfo: ProviderConnectionInfo,
    logHandler?: Logger,
  ): Promise<void> {
    // grab the correct provider
    const connection = this.getMatchingConnectionFromProvider(internalProviderId, providerConnectionInfo);

    if (!connection) {
      throw new Error('No matching connection found');
    }

    const lifecycle = connection.lifecycle;
    if (!lifecycle?.stop) {
      throw new Error('The container connection does not support stop lifecycle');
    }

    const context = this.connectionLifecycleContexts.get(connection);
    if (!context) {
      throw new Error('The connection does not have context to start');
    }

    const provider = this.providers.get(internalProviderId);
    if (!provider) {
      throw new Error('Cannot find provider');
    }

    try {
      if (this.isProviderContainerConnection(providerConnectionInfo)) {
        const event = {
          providerId: provider.id,
          connection: {
            displayName: providerConnectionInfo.displayName,
            name: providerConnectionInfo.name,
            type: providerConnectionInfo.type,
            endpoint: providerConnectionInfo.endpoint,
            status: (): ProviderConnectionStatus => {
              return 'stopped';
            },
          },
          status: 'stopped' as ProviderConnectionStatus,
        };
        this._onBeforeDidUpdateContainerConnection.fire(event);
        this._onDidUpdateContainerConnection.fire(event);
        this._onAfterDidUpdateContainerConnection.fire(event);
      } else if (this.isProviderKubernetesConnectionInfo(providerConnectionInfo)) {
        this._onDidUpdateKubernetesConnection.fire({
          providerId: provider.id,
          connection: {
            name: providerConnectionInfo.name,
            endpoint: providerConnectionInfo.endpoint,
            status: (): ProviderConnectionStatus => {
              return 'stopped';
            },
          },
          status: 'stopped',
        });
      } else {
        this._onDidUpdateVmConnection.fire({
          providerId: provider.id,
          connection: {
            name: providerConnectionInfo.name,
            status: (): ProviderConnectionStatus => {
              return 'stopped';
            },
          },
          status: 'stopped',
        });
      }
      await lifecycle.stop(context, logHandler);
    } catch (err) {
      console.warn(`Can't stop connection ${provider.id}.${providerConnectionInfo.name}`, err);
    }
  }

  async deleteProviderConnection(
    internalProviderId: string,
    providerConnectionInfo: ProviderConnectionInfo,
    logHandler?: Logger,
  ): Promise<void> {
    // grab the correct provider
    const connection = this.getMatchingConnectionFromProvider(internalProviderId, providerConnectionInfo);

    if (!connection) {
      throw new Error('No matching connection found');
    }

    const lifecycle = connection.lifecycle;
    if (!lifecycle?.delete) {
      throw new Error('The container connection does not support delete lifecycle');
    }
    this.telemetryService.track('deleteProviderConnection', { name: providerConnectionInfo.name });
    return lifecycle.delete(logHandler);
  }

  onDidRegisterContainerConnectionCallback(
    provider: ProviderImpl,
    containerProviderConnection: ContainerProviderConnection,
  ): void {
    this.connectionLifecycleContexts.set(containerProviderConnection, new LifecycleContextImpl());
    // notify listeners
    this.containerConnectionLifecycleListeners.forEach(listener => {
      listener(
        'provider-container-connection:register',
        this.toProviderInfo(provider),
        this.getProviderContainerConnectionInfo(containerProviderConnection),
      );
    });
    this._onDidRegisterContainerConnection.fire({ providerId: provider.id, connection: containerProviderConnection });
  }

  onDidRegisterKubernetesConnectionCallback(
    provider: ProviderImpl,
    kubernetesProviderConnection: KubernetesProviderConnection,
  ): void {
    this.connectionLifecycleContexts.set(kubernetesProviderConnection, new LifecycleContextImpl());
    this.apiSender.send('provider-register-kubernetes-connection', { name: kubernetesProviderConnection.name });
    this._onDidRegisterKubernetesConnection.fire({ providerId: provider.id });
  }

  onDidSetConnectionFactoryCallback(
    provider: ProviderImpl,
    factory: ProviderConnectionFactory,
    factoryType: 'container' | 'kubernetes' | 'vm',
  ): void {
    this._onDidSetConnectionFactory.fire({
      providerId: provider.id,
      type: factoryType,
      creationDisplayName: factory.creationDisplayName,
      creationButtonTitle: factory.creationButtonTitle,
      emptyConnectionMarkdownDescription: provider.emptyConnectionMarkdownDescription,
      images: provider.images,
    });
  }

  onDidUnsetConnectionFactoryCallback(provider: ProviderImpl, factoryType: 'container' | 'kubernetes' | 'vm'): void {
    this._onDidUnsetConnectionFactory.fire({
      providerId: provider.id,
      type: factoryType,
    });
  }

  getConnectionFactories(): ConnectionFactoryDetails[] {
    const factories: ConnectionFactoryDetails[] = [];
    this.providers.forEach(provider => {
      if (provider.containerProviderConnectionFactory?.create) {
        factories.push({
          providerId: provider.id,
          type: 'container',
          creationDisplayName: provider.containerProviderConnectionFactory?.creationDisplayName,
          creationButtonTitle: provider.containerProviderConnectionFactory?.creationButtonTitle,
          emptyConnectionMarkdownDescription: provider.emptyConnectionMarkdownDescription,
          images: provider.images,
        });
      }
      if (provider.kubernetesProviderConnectionFactory?.create) {
        factories.push({
          providerId: provider.id,
          type: 'kubernetes',
          creationDisplayName: provider.kubernetesProviderConnectionFactory?.creationDisplayName,
          creationButtonTitle: provider.kubernetesProviderConnectionFactory?.creationButtonTitle,
          emptyConnectionMarkdownDescription: provider.emptyConnectionMarkdownDescription,
          images: provider.images,
        });
      }
      if (provider.vmProviderConnectionFactory?.create) {
        factories.push({
          providerId: provider.id,
          type: 'vm',
          creationDisplayName: provider.vmProviderConnectionFactory?.creationDisplayName,
          creationButtonTitle: provider.vmProviderConnectionFactory?.creationButtonTitle,
          emptyConnectionMarkdownDescription: provider.emptyConnectionMarkdownDescription,
          images: provider.images,
        });
      }
    });
    return factories;
  }

  onDidRegisterVmConnectionCallback(provider: ProviderImpl, vmProviderConnection: VmProviderConnection): void {
    this.connectionLifecycleContexts.set(vmProviderConnection, new LifecycleContextImpl());
    this.apiSender.send('provider-register-vm-connection', { name: vmProviderConnection.name });
    this._onDidRegisterVmConnection.fire({ providerId: provider.id });
  }

  onDidChangeContainerProviderConnectionStatus(
    provider: ProviderImpl,
    containerConnection: ContainerProviderConnection,
  ): void {
    // notify listeners
    const providerInfo = this.toProviderInfo(provider);
    const providerConnectionInfo = this.getProviderContainerConnectionInfo(containerConnection);
    this.containerConnectionLifecycleListeners.forEach(listener => {
      listener('provider-container-connection:update-status', providerInfo, providerConnectionInfo);
    });
    const event = {
      providerId: provider.id,
      connection: containerConnection,
      status: containerConnection.status(),
    };
    this._onDidUpdateContainerConnection.fire(event);
    this._onAfterDidUpdateContainerConnection.fire(event);
    this.apiSender.send('provider-container-connection-update-status');
  }

  onDidUnregisterContainerConnectionCallback(
    provider: ProviderImpl,
    containerConnection: ContainerProviderConnection,
  ): void {
    // notify listeners
    this.containerConnectionLifecycleListeners.forEach(listener => {
      listener(
        'provider-container-connection:unregister',
        this.toProviderInfo(provider),
        this.getProviderContainerConnectionInfo(containerConnection),
      );
    });
    this._onDidUnregisterContainerConnection.fire({ providerId: provider.id });
  }

  onDidUnregisterKubernetesConnectionCallback(
    provider: ProviderImpl,
    kubernetesProviderConnection: KubernetesProviderConnection,
  ): void {
    this.apiSender.send('provider-unregister-kubernetes-connection', { name: kubernetesProviderConnection.name });
    this._onDidUnregisterKubernetesConnection.fire({ providerId: provider.id });
  }

  onDidUnregisterVmConnectionCallback(provider: ProviderImpl, vmProviderConnection: VmProviderConnection): void {
    this.apiSender.send('provider-unregister-vm-connection', { name: vmProviderConnection.name });
    this._onDidUnregisterVmConnection.fire({ providerId: provider.id });
  }

  onDidUpdateProviderStatus(providerId: string, callback: (providerInfo: ProviderInfo) => void): void {
    // add callback for the given providerId
    const provider = this.getMatchingProvider(providerId);

    provider.onDidUpdateStatus(() => {
      callback(this.toProviderInfo(provider));
    });

    this._onDidUpdateProvider.fire({
      id: providerId,
      name: provider.name,
      status: provider.status,
    });
  }

  getContainerConnections(): ProviderContainerConnection[] {
    const connections: ProviderContainerConnection[] = [];
    this.providers.forEach(provider => {
      provider.containerConnections.forEach(connection => {
        connections.push({
          providerId: provider.id,
          connection,
        });
      });
    });
    return connections;
  }

  registerKubernetesConnection(
    provider: Provider,
    kubernetesProviderConnection: KubernetesProviderConnection,
  ): Disposable {
    const providerName = kubernetesProviderConnection.name;
    const id = `${provider.id}.${providerName}`;
    this.kubernetesProviders.set(id, kubernetesProviderConnection);
    this.telemetryService.track('registerKubernetesProviderConnection', {
      name: kubernetesProviderConnection.name,
      total: this.kubernetesProviders.size,
    });

    let previousStatus = kubernetesProviderConnection.status();

    // track the status of the provider
    const timer = setInterval(() => {
      const newStatus = kubernetesProviderConnection.status();
      if (newStatus !== previousStatus) {
        this.apiSender.send('provider-change', {});
        previousStatus = newStatus;
      }
    }, 2000);

    // listen to events
    return Disposable.create(() => {
      clearInterval(timer);
      this.kubernetesProviders.delete(id);
      this.apiSender.send('provider-change', {});
    });
  }

  registerVmConnection(provider: Provider, vmProviderConnection: VmProviderConnection): Disposable {
    const providerName = vmProviderConnection.name;
    const id = `${provider.id}.${providerName}`;
    this.vmProviders.set(id, vmProviderConnection);
    this.telemetryService.track('registerVmProviderConnection', {
      name: vmProviderConnection.name,
      total: this.vmProviders.size,
    });

    let previousStatus = vmProviderConnection.status();

    // track the status of the provider
    const timer = setInterval(() => {
      const newStatus = vmProviderConnection.status();
      if (newStatus !== previousStatus) {
        this.apiSender.send('provider-change', {});
        previousStatus = newStatus;
      }
    }, 2000);

    return Disposable.create(() => {
      clearInterval(timer);
      this.vmProviders.delete(id);
      this.apiSender.send('provider-change', {});
    });
  }

  async shellInProviderConnection(
    internalProviderId: string,
    providerConnectionInfo: ProviderConnectionInfo,
    onData: (data: string) => void,
    onError: (error: string) => void,
    onEnd: () => void,
  ): Promise<{
    write: (param: string) => void;
    resize: (dimensions: ProviderConnectionShellDimensions) => void;
    close: () => void;
  }> {
    try {
      const containerConnection = this.getMatchingConnectionFromProvider(internalProviderId, providerConnectionInfo);

      if (!containerConnection) {
        throw new Error('No matching connection found');
      }

      let shellAccess: ProviderConnectionShellAccess | undefined;
      let connection: ProviderConnectionShellAccessSession | undefined;
      const disposables: Disposable[] = [];
      if (!this.isKubernetesConnection(containerConnection) && providerConnectionInfo.status === 'started') {
        shellAccess = containerConnection.shellAccess;
        connection = shellAccess?.open();
        connection?.onData(
          data => {
            onData(data.data);
          },
          {},
          disposables,
        );

        connection?.onError(
          error => {
            onError(error.error);
          },
          {},
          disposables,
        );

        connection?.onEnd(onEnd, {}, disposables);
      }

      return {
        write: (data: string): void => {
          connection?.write(data);
        },
        resize: (dimension: ProviderConnectionShellDimensions): void => {
          connection?.resize(dimension);
        },
        close: (): void => {
          disposables.forEach(dispose => {
            dispose.dispose();
          });
          connection?.close();
        },
      };
    } catch (error) {
      this.telemetryService.track('shellInProviderConnection.error', error);
      throw error;
    }
  }

  getProviderInfo(internalProviderId: string): ProviderInfo | undefined {
    const provider = this.providers.get(internalProviderId);
    if (provider) {
      return this.toProviderInfo(provider);
    }
    return undefined;
  }

  protected fireUpdateContainerConnectionEvents(
    providerId: string,
    providerConnectionInfo: ProviderContainerConnectionInfo,
  ): void {
    const sendEvents = (status: ProviderConnectionStatus): void => {
      const event = {
        providerId: providerId,
        connection: {
          displayName: providerConnectionInfo.displayName,
          name: providerConnectionInfo.name,
          type: providerConnectionInfo.type,
          endpoint: providerConnectionInfo.endpoint,
          status: (): ProviderConnectionStatus => {
            return status;
          },
        },
        status: status as ProviderConnectionStatus,
      };
      this._onBeforeDidUpdateContainerConnection.fire(event);
      this._onDidUpdateContainerConnection.fire(event);
      this._onAfterDidUpdateContainerConnection.fire(event);
    };
    sendEvents('starting');
    this.onProviderConnectionApiAttached(`${providerId}.${providerConnectionInfo.name}`, () => sendEvents('started'));
  }

  isContainerProviderConnectionRegistered(
    provider: ProviderImpl,
    containerProviderConnection: ContainerProviderConnection,
  ): boolean {
    const connections = provider.containerConnections;
    for (const connection of connections) {
      if (connection.name === containerProviderConnection.name) {
        return true;
      }
    }
    return false;
  }
}<|MERGE_RESOLUTION|>--- conflicted
+++ resolved
@@ -698,29 +698,6 @@
 
   private getProviderConnectionInfo(connection: ProviderConnection): ProviderConnectionInfo {
     if (this.isContainerConnection(connection)) {
-<<<<<<< HEAD
-      const { name, displayName, status, type, endpoint, shellAccess, vmType, vmTypeDisplayName } = connection;
-      return {
-        name,
-        displayName: displayName ?? name,
-        status: status(),
-        type: type ?? 'docker',
-        endpoint: { socketPath: endpoint.socketPath },
-        shellAccess: !!shellAccess,
-        vmType: vmType ? { id: vmType, name: vmTypeDisplayName ?? vmType } : undefined,
-        connectionType: 'container',
-        lifecycleMethods: this.getLifecycleMethods(connection),
-      };
-    }
-    if (this.isKubernetesConnection(connection)) {
-      const { name, status, endpoint } = connection;
-      return {
-        name,
-        status: status(),
-        endpoint: { apiURL: endpoint.apiURL },
-        connectionType: 'kubernetes',
-        lifecycleMethods: this.getLifecycleMethods(connection),
-=======
       providerConnection = {
         connectionType: 'container',
         name: connection.name,
@@ -752,7 +729,6 @@
         connectionType: 'vm',
         name: connection.name,
         status: connection.status(),
->>>>>>> 291f7053
       };
     }
 
