--- conflicted
+++ resolved
@@ -73,37 +73,9 @@
         run: |
           echo "KIND_PROVIDER=${{ github.event.inputs.kind_provider || env.DEFAULT_KIND_PROVIDER }}" >> $GITHUB_ENV
 
-<<<<<<< HEAD
       - name: Install Podman v5 using external action
         # Use the action from the other repository
-        uses: cbr7/pde2e-testenv-podman-install@v1.0.1
-=======
-      - name: Update podman
-        run: |
-          echo "ubuntu version from kubic repository to install podman we need (v5)"
-          ubuntu_version='23.10'
-          echo "Add unstable kubic repo into list of available sources and get the repo key"
-          sudo sh -c "echo 'deb https://download.opensuse.org/repositories/devel:/kubic:/libcontainers:/unstable/xUbuntu_${ubuntu_version}/ /' > /etc/apt/sources.list.d/devel:kubic:libcontainers:unstable.list"
-          curl -L "https://download.opensuse.org/repositories/devel:/kubic:/libcontainers:/unstable/xUbuntu_${ubuntu_version}/Release.key" | sudo apt-key add -
-          echo "Updating all dependencies..."
-          sudo apt-get update -qq
-          echo "install necessary dependencies for criu package which is not part of ${ubuntu_version}"
-          sudo apt-get install -qq libprotobuf32t64 python3-protobuf libnet1
-          echo "install criu manually from static location"
-          curl -sLO http://archive.ubuntu.com/ubuntu/pool/universe/c/criu/criu_3.16.1-2_amd64.deb && sudo dpkg -i criu_3.16.1-2_amd64.deb
-          echo "installing/update podman package..."
-          sudo apt-get -qq -y install podman || { echo "Start fallback steps for podman nightly installation from a static mirror" && \
-            sudo sh -c "echo 'deb http://ftp.lysator.liu.se/pub/opensuse/repositories/devel:/kubic:/libcontainers:/unstable/xUbuntu_${ubuntu_version}/ /' > /etc/apt/sources.list.d/devel:kubic:libcontainers:unstable.list" && \
-            curl -L "http://ftp.lysator.liu.se/pub/opensuse/repositories/devel:/kubic:/libcontainers:/unstable/xUbuntu_${ubuntu_version}/Release.key" | sudo apt-key add - && \
-            sudo apt-get update && \
-            sudo apt-get -y install podman; }
-          podman version
-
-      - name: Revert unprivileged user namespace restrictions in Ubuntu 24.04
-        run: |
-          # allow unprivileged user namespace
-          sudo sysctl -w kernel.apparmor_restrict_unprivileged_userns=0
->>>>>>> a5e547b3
+        uses: cbr7/pde2e-testenv-podman-install@v1.0.2
 
       - name: Setup testenv using external action
         uses: cbr7/pde2e-testenv-prepare-actions@v1.0.2
