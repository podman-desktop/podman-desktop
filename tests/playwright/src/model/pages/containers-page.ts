/**********************************************************************
 * Copyright (C) 2023-2024 Red Hat, Inc.
 *
 * Licensed under the Apache License, Version 2.0 (the "License");
 * you may not use this file except in compliance with the License.
 * You may obtain a copy of the License at
 *
 * http://www.apache.org/licenses/LICENSE-2.0
 *
 * Unless required by applicable law or agreed to in writing, software
 * distributed under the License is distributed on an "AS IS" BASIS,
 * WITHOUT WARRANTIES OR CONDITIONS OF ANY KIND, either express or implied.
 * See the License for the specific language governing permissions and
 * limitations under the License.
 *
 * SPDX-License-Identifier: Apache-2.0
 ***********************************************************************/

import type { Locator, Page } from '@playwright/test';
import { expect as playExpect } from '@playwright/test';

import { handleConfirmationDialog } from '../../utility/operations';
import { ContainerState } from '../core/states';
import { ContainerDetailsPage } from './container-details-page';
import { CreatePodsPage } from './create-pod-page';
import { MainPage } from './main-page';

export class ContainersPage extends MainPage {
  readonly pruneContainersButton: Locator;
  readonly createContainerButton: Locator;
  readonly playKubernetesYAMLButton: Locator;
  readonly pruneConfirmationButton: Locator;

  constructor(page: Page) {
    super(page, 'containers');
    this.pruneContainersButton = this.additionalActions.getByRole('button', { name: 'Prune' });
    this.createContainerButton = this.additionalActions.getByRole('button', { name: 'Create' });
    this.playKubernetesYAMLButton = this.additionalActions.getByRole('button', { name: 'Play Kubernetes YAML' });
    this.pruneConfirmationButton = this.page.getByRole('button', { name: 'Yes' });
  }

  async openContainersDetails(name: string): Promise<ContainerDetailsPage> {
    const containerRow = await this.getContainerRowByName(name);
    if (containerRow === undefined) {
      throw Error(`Container: '${name}' does not exist`);
    }
    const containerRowName = containerRow.getByRole('cell').nth(3);
    await containerRowName.click();
    return new ContainerDetailsPage(this.page, name);
  }

  async startContainer(containerName: string): Promise<ContainersPage> {
    const containerRow = await this.getContainerRowByName(containerName);
    if (containerRow === undefined) {
      throw Error(`Container: '${containerName}' does not exist`);
    }
    const containerRowStartButton = containerRow.getByRole('button', { name: 'Start Container' });
<<<<<<< HEAD
    await playExpect(containerRowStartButton).toBeEnabled();
=======
    await playExpect(containerRowStartButton).toBeVisible();
>>>>>>> 09ee27e9
    await containerRowStartButton.click();
    return this;
  }

  async stopContainer(containerName: string): Promise<ContainersPage> {
    const containerRow = await this.getContainerRowByName(containerName);
    if (containerRow === undefined) {
      throw Error(`Container: '${containerName}' does not exist`);
    }
    const containerRowStopButton = containerRow.getByRole('button', { name: 'Stop Container' });
<<<<<<< HEAD
    await playExpect(containerRowStopButton).toBeEnabled();
    await containerRowStopButton.click();

    return this;
  }

=======
    await playExpect(containerRowStopButton).toBeVisible();
    await containerRowStopButton.click();
    return this;
  }

  async deleteContainer(containerName: string): Promise<ContainersPage> {
    const containerRow = await this.getContainerRowByName(containerName);
    if (containerRow === undefined) {
      throw Error(`Container: '${containerName}' does not exist`);
    }
    const containerRowDeleteButton = containerRow.getByRole('button', { name: 'Delete Container' });
    await playExpect(containerRowDeleteButton).toBeVisible();
    await playExpect(containerRowDeleteButton).toBeEnabled();
    await containerRowDeleteButton.click();
    await handleConfirmationDialog(this.page);
    return new ContainersPage(this.page);
  }

>>>>>>> 09ee27e9
  async stopContainerFromDetails(container: string): Promise<ContainerDetailsPage> {
    const containerDetailsPage = await this.openContainersDetails(container);
    await playExpect(containerDetailsPage.heading).toBeVisible();
    await playExpect(containerDetailsPage.heading).toContainText(container);
    playExpect(await containerDetailsPage.getState()).toContain(ContainerState.Running.toLowerCase());
    await containerDetailsPage.stopContainer();
    return containerDetailsPage;
  }

  async getContainerRowByName(name: string): Promise<Locator | undefined> {
    if (await this.pageIsEmpty()) {
      return undefined;
    }
    let containersTable;
    try {
      containersTable = await this.getTable();
      const rows = await containersTable.getByRole('row').all();

      for (let i = rows.length - 1; i >= 0; i--) {
        const thirdCell = await rows[i].getByRole('cell').nth(3).getByText(name, { exact: true }).count();

        if (thirdCell) {
          return rows[i];
        } else {
          // this workaround still returns the row element, not the specific grid class <div> that corresponds to the pod in multi-pod containers
          const subRow = await rows[i].getByLabel(name, { exact: true }).count();
          if (subRow) {
            return rows[i];
          }
        }
      }
    } catch (err) {
      console.log(`Exception caught on containers page with message: ${err}`);
    }
    return undefined;
  }

  async uncheckAllContainers(): Promise<void> {
    let containersTable;
    try {
      containersTable = await this.getTable();
      await playExpect(containersTable).toBeVisible();
      const controlRow = containersTable.getByRole('row').first();
      await playExpect(controlRow).toBeAttached();
      const checkboxColumnHeader = controlRow.getByRole('columnheader').nth(1);
      await playExpect(checkboxColumnHeader).toBeAttached();
      const containersToggle = checkboxColumnHeader.getByTitle('Toggle all');
      await playExpect(containersToggle).toBeAttached();
      // <svg> cannot be resolved using getByRole('img') ; const containersToggleSvg = containersToggle.getByRole('img');

      if ((await containersToggle.innerHTML()).includes('pd-input-checkbox-indeterminate')) {
        await containersToggle.click();
      }

      if ((await containersToggle.innerHTML()).includes('pd-input-checkbox-checked')) {
        await containersToggle.click();
      }

      playExpect(await containersToggle.innerHTML()).toContain('pd-input-checkbox-unchecked');
    } catch (err) {
      console.log(`Exception caught on containers page when checking cells for unchecking with message: ${err}`);
    }
  }

  async containerExists(name: string): Promise<boolean> {
    return (await this.getContainerRowByName(name)) !== undefined;
  }

  async openCreatePodPage(names: string[]): Promise<CreatePodsPage> {
    for await (const containerName of names) {
      const row = await this.getContainerRowByName(containerName);
      if (row === undefined) {
        throw Error('Container cannot be podified');
      }
      await row.getByRole('cell').nth(1).click();
    }
    await this.page.getByRole('button', { name: `Create Pod` }).click();
    return new CreatePodsPage(this.page);
  }

  async pruneContainers(): Promise<ContainersPage> {
    await this.pruneContainersButton.click();
    await handleConfirmationDialog(this.page, 'Prune');
    return this;
  }
}<|MERGE_RESOLUTION|>--- conflicted
+++ resolved
@@ -55,11 +55,7 @@
       throw Error(`Container: '${containerName}' does not exist`);
     }
     const containerRowStartButton = containerRow.getByRole('button', { name: 'Start Container' });
-<<<<<<< HEAD
-    await playExpect(containerRowStartButton).toBeEnabled();
-=======
     await playExpect(containerRowStartButton).toBeVisible();
->>>>>>> 09ee27e9
     await containerRowStartButton.click();
     return this;
   }
@@ -70,14 +66,6 @@
       throw Error(`Container: '${containerName}' does not exist`);
     }
     const containerRowStopButton = containerRow.getByRole('button', { name: 'Stop Container' });
-<<<<<<< HEAD
-    await playExpect(containerRowStopButton).toBeEnabled();
-    await containerRowStopButton.click();
-
-    return this;
-  }
-
-=======
     await playExpect(containerRowStopButton).toBeVisible();
     await containerRowStopButton.click();
     return this;
@@ -96,7 +84,6 @@
     return new ContainersPage(this.page);
   }
 
->>>>>>> 09ee27e9
   async stopContainerFromDetails(container: string): Promise<ContainerDetailsPage> {
     const containerDetailsPage = await this.openContainersDetails(container);
     await playExpect(containerDetailsPage.heading).toBeVisible();
