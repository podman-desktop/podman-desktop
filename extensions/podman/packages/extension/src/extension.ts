--- conflicted
+++ resolved
@@ -116,12 +116,10 @@
 // Telemetry
 let telemetryLogger: extensionApi.TelemetryLogger;
 
-<<<<<<< HEAD
+let winPlatform: WinPlatform;
+
 let certificateDetectionService: CertificateDetectionService | undefined;
 let certificateDetectionInterval: NodeJS.Timeout | undefined;
-=======
-let winPlatform: WinPlatform;
->>>>>>> a3f5c846
 
 const wslHelper = new WslHelper();
 const qemuHelper = new QemuHelper();
