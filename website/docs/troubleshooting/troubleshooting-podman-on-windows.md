--- conflicted
+++ resolved
@@ -53,7 +53,6 @@
 
 - Set the environment variable `ELECTRON_NO_ATTACH_CONSOLE` to true before launching Podman Desktop.
 
-<<<<<<< HEAD
 ## When the host is behind a VPN, Podman cannot access network resources
 
 When the host is behind a VPN, Podman might fail to access network resources, and display errors such as _Temporary failure in name resolution_.
@@ -61,7 +60,7 @@
 ### Solution
 
 See [Accessing resources behind a VPN with Podman on Windows](/docs/proxy/using-a-vpn-on-windows).
-=======
+
 ## Older WSL versions might lead to networking issues
 
 Older versions of WSL might cause networking issues, such as the `Get-NetTCPConnection` error, indicating that the WSL loopback forwarding facility is not functioning correctly. Recent versions of WSL do not have this issue
@@ -77,5 +76,4 @@
    wsl --update
    ```
 
-3. Optionally, delete your Podman machine, and create a new one.
->>>>>>> 7218ef5e
+3. Optionally, delete your Podman machine, and create a new one.