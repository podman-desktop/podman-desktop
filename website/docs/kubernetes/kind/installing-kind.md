--- conflicted
+++ resolved
@@ -16,11 +16,7 @@
 #### Verification
 
 1. The status bar doesn't display **Kind**.
-<<<<<<< HEAD
-1. **Settings > Resources** contain a **Kind** tile.
-=======
 1. **<icon icon="fa-solid fa-cog" size="lg" /> Settings > Resources** contain a **Kind** tile.
->>>>>>> c087b2a0
    ![Kind resource tile](img/kind-resource.png)
 1. You can run the `kind` CLI:
    ```shell-session
