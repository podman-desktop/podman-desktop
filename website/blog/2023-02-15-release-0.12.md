--- conflicted
+++ resolved
@@ -49,11 +49,7 @@
 
 Podman Desktop now provides a "start minimized" option when users log in onto the laptop. This option, available from the application's settings, can be useful if users want to automatically launch Podman Desktop at log in, but prefer not to have the window visible on the screen. With this feature, you can ensure that Podman Desktop is up and running in the background without any interruption to your workflows.
 
-<<<<<<< HEAD
-- Go to **Settings > Preferences > Login: Minimize** to activate the option.
-=======
 - Go to **<icon icon="fa-solid fa-cog" size="lg" /> Settings > Preferences > Login: Minimize** to activate the option.
->>>>>>> c087b2a0
 
 ![minimize-on-login](https://user-images.githubusercontent.com/6422176/216651424-bcf756fd-7554-4b24-a838-e3e2f798fe6e.png)
 
