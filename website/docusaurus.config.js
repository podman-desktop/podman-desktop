--- conflicted
+++ resolved
@@ -85,15 +85,6 @@
             ],
           },
           {
-<<<<<<< HEAD
-            to: '/docs/installation/windows-install/installing-podman-desktop-and-podman-in-a-restricted-environment',
-            from: '/docs/Installation/windows-install/installing-podman-desktop-and-podman-in-a-restricted-environment',
-=======
-            to: '/docs/installation/windows-install/installing-podman-desktop-with-winget',
-            from: '/docs/Installation/windows-install/installing-podman-desktop-with-winget',
->>>>>>> 4435f014
-          },
-          {
             to: '/docs/installation/macos-install',
             from: '/docs/Installation/macos-install',
           },
